--- conflicted
+++ resolved
@@ -90,17 +90,12 @@
 		./internal/data_model/engine.tl \
 		./internal/data_model/metadata.tl \
 		./internal/data_model/public.tl \
-<<<<<<< HEAD
-		./internal/data_model/schema.tl \
-		./internal/data_model/kv_engine.tl
-=======
 		./internal/data_model/kv_engine.tl \
 		./internal/data_model/schema.tl
->>>>>>> 35bc6ac2
 	@echo "Checking that generated code actually compiles..."
 	@go build ./internal/data_model/gen2/...
 
 .PHONY: lint
 lint:
 	staticcheck -version
-	staticcheck ./...+	staticcheck ./...
