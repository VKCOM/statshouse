// Copyright 2022 V Kontakte LLC
//
// This Source Code Form is subject to the terms of the Mozilla Public
// License, v. 2.0. If a copy of the MPL was not distributed with this
// file, You can obtain one at https://mozilla.org/MPL/2.0/.

package sqlite

import (
	"context"
	"encoding/binary"
	"fmt"
	"math"
	"path"
	"reflect"
	"strconv"
	"strings"
	"sync"
	"testing"
	"time"

	"github.com/stretchr/testify/require"
	"github.com/vkcom/statshouse/internal/vkgo/basictl"
	binlog2 "github.com/vkcom/statshouse/internal/vkgo/binlog"
	"github.com/vkcom/statshouse/internal/vkgo/binlog/fsbinlog"
	"pgregory.net/rand"
)

type Logger struct{}

func (*Logger) Tracef(format string, args ...interface{}) {
	fmt.Printf("Trace: "+format+"\n", args...)
}
func (*Logger) Debugf(format string, args ...interface{}) {
	fmt.Printf("Debug: "+format+"\n", args...)
}
func (*Logger) Infof(format string, args ...interface{}) {
	fmt.Printf("Info: "+format+"\n", args...)
}
func (*Logger) Warnf(format string, args ...interface{}) {
	fmt.Printf("Warn: "+format+"\n", args...)
}
func (*Logger) Errorf(format string, args ...interface{}) {
	fmt.Printf("Error: "+format+"\n", args...)
}

type testAggregation struct {
	writeHistory []string
	mx           sync.Mutex
}

const schema = "CREATE TABLE IF NOT EXISTS test_db (t TEXT PRIMARY KEY);"

var magic uint32 = 0xf00

func genBinlogEvent(s string, cache []byte) []byte {
	cache = append(cache, 0, 0, 0, 0, 0, 0, 0, 0)
	binary.LittleEndian.PutUint32(cache, magic)
	binary.LittleEndian.PutUint32(cache[4:], uint32(len(s)))

	return append(cache, []byte(s)...)
}

var errTest = fmt.Errorf("test error")

func insertText(e *Engine, s string, failAfterExec bool) error {
	return e.Do(context.Background(), "test", func(conn Conn, cache []byte) ([]byte, error) {
		_, err := conn.Exec("test", "INSERT INTO test_db(t) VALUES ($t)", BlobString("$t", s))
		if failAfterExec {
			return genBinlogEvent(s, cache), errTest
		}
		return genBinlogEvent(s, cache), err
	})
}

func apply(t *testing.T, scanOnly bool, applyF func(string2 string)) func(conn Conn, offset int64, bytes []byte) (int, error) {
	return func(conn Conn, offset int64, bytes []byte) (int, error) {
		read := 0
		for len(bytes) > 0 {
			if len(bytes) < 4 {
				return fsbinlog.AddPadding(read), binlog2.ErrorNotEnoughData
			}
			var mark uint32
			mark, _, err := basictl.NatReadTag(bytes)
			if err != nil {
				return fsbinlog.AddPadding(read), err
			}
			if mark != magic {
				return fsbinlog.AddPadding(read), binlog2.ErrorUnknownMagic
			}
			if len(bytes) < 8 {
				return fsbinlog.AddPadding(read), binlog2.ErrorNotEnoughData
			}
			n := binary.LittleEndian.Uint32(bytes[4:8])
			if len(bytes) < int(n)+8 {
				return fsbinlog.AddPadding(read), binlog2.ErrorNotEnoughData
			}
			str := bytes[8:][:n]
			if !scanOnly {
				_, err = conn.Exec("test", "INSERT INTO test_db(t) VALUES ($t)", BlobString("$t", string(str)))
				require.NoError(t, err)
			}
			if applyF != nil && !scanOnly {
				applyF(string(str))
			}

			offset := fsbinlog.AddPadding(4 + 4 + int(n))
			read += offset
			bytes = bytes[offset:]
		}
		return fsbinlog.AddPadding(read), nil
	}

}

func openEngine(t *testing.T, prefix string, dbfile, schema string, create, replica, readAndExit, commitOnEachWrite bool, mode DurabilityMode, applyF func(string2 string)) (*Engine, binlog2.Binlog) {
	options := binlog2.Options{
		PrefixPath:  prefix + "/test",
		Magic:       3456,
		ReplicaMode: replica,
		ReadAndExit: readAndExit,
	}
	if create {
		_, err := fsbinlog.CreateEmptyFsBinlog(options)
		require.NoError(t, err)
	}
	bl, err := fsbinlog.NewFsBinlog(&Logger{}, options)
	require.NoError(t, err)
	engine, err := OpenEngine(Options{
		Path:                   prefix + "/" + dbfile,
		APPID:                  32,
		Scheme:                 schema,
		DurabilityMode:         mode,
		Replica:                replica,
		ReadAndExit:            readAndExit,
		CommitOnEachWrite:      commitOnEachWrite,
		CacheMaxSizePerConnect: 1,
	}, bl, apply(t, false, applyF), apply(t, true, applyF))
	require.NoError(t, err)
	return engine, bl
}

func isEquals(a, b []string) error {
	if len(a) != len(b) {
		return fmt.Errorf("len(a) != len(b) %d != %d", len(a), len(b))
	}
	for i := range a {
		if a[i] != b[i] {
			return fmt.Errorf(strings.Join(a, ",") + "\n" + strings.Join(b, ","))
		}
	}
	return nil
}

func Test_Engine_Reread_From_Begin(t *testing.T) {
	t.Run("no wait commit", func(t *testing.T) {
		test_Engine_Reread_From_Begin(t, false, false)
	})
	t.Run("no wait commit and commit on each tx", func(t *testing.T) {
		test_Engine_Reread_From_Begin(t, false, true)
	})
	t.Run("wait commit", func(t *testing.T) {
		test_Engine_Reread_From_Begin(t, true, false)
	})

}

func test_Engine_Reread_From_Begin(t *testing.T, waitCommit, commitOnEachWrite bool) {
	dir := t.TempDir()
	mode := NoWaitCommit
	if waitCommit {
		mode = WaitCommit
	}
	engine, _ := openEngine(t, dir, "db", schema, true, false, false, commitOnEachWrite, mode, nil)
	agg := &testAggregation{}
	n := 300
	for i := 0; i < n; i++ {
		data := make([]byte, 64)
		_, err := rand.Read(data)
		require.NoError(t, err)
		data = strconv.AppendInt(data, int64(i), 10)
		str := string(data)
		err = insertText(engine, str, false)
		require.NoError(t, err)
		agg.writeHistory = append(agg.writeHistory, str)
	}

	require.NoError(t, engine.Close(context.Background()))
	history := []string{}
	engine, _ = openEngine(t, dir, "db1", schema, false, false, false, commitOnEachWrite, mode, func(s string) {
		history = append(history, s)
	})
	require.NoError(t, isEquals(agg.writeHistory, history))
	require.NoError(t, engine.Close(context.Background()))
}

func Test_Engine_Reread_From_Random_Place(t *testing.T) {
	dir := t.TempDir()
	engine, _ := openEngine(t, dir, "db", schema, true, false, false, false, NoWaitCommit, nil)
	agg := &testAggregation{}
	n := 500
	for i := 0; i < n; i++ {
		data := make([]byte, 20)
		_, err := rand.Read(data)
		require.NoError(t, err)
		str := strconv.FormatInt(int64(i), 10) + string(data)
		err = insertText(engine, str, false)
		require.NoError(t, err)
		agg.writeHistory = append(agg.writeHistory, str)
	}
	require.NoError(t, engine.Close(context.Background()))
	binlogHistory := []string{}
	engine, bl := openEngine(t, dir, "db2", schema, false, false, false, false, NoWaitCommit, nil)
	binlogOffset := engine.dbOffset
	textInDb := map[string]struct{}{}
	for _, s := range agg.writeHistory {
		textInDb[s] = struct{}{}
	}
	n = 5000

	for i := 0; i < n; i++ {
		data := make([]byte, 1+rand.Int()%30)
		_, err := rand.Read(data)
		require.NoError(t, err)
		str := string(data)
		if _, ok := textInDb[str]; !ok {
			binlogOffset, err = bl.AppendASAP(binlogOffset, genBinlogEvent(str, nil))
			require.NoError(t, err)
			textInDb[str] = struct{}{}
			agg.writeHistory = append(agg.writeHistory, str)
			binlogHistory = append(binlogHistory, str)
		}
	}
	require.NoError(t, engine.Close(context.Background()))

	history := []string{}
	engine, _ = openEngine(t, dir, "db", schema, false, false, false, false, WaitCommit, func(s string) {
		history = append(history, s)
	})
	expectedMap := map[string]struct{}{}
	for _, t := range agg.writeHistory {
		expectedMap[t] = struct{}{}
	}
	actualDb := map[string]struct{}{}
	err := engine.Do(context.Background(), "test", func(conn Conn, bytes []byte) ([]byte, error) {
		rows := conn.Query("test", "SELECT t from test_db")
		for rows.Next() {
			t, err := rows.ColumnBlobString(0)
			if err != nil {
				return bytes, err
			}
			actualDb[t] = struct{}{}
		}
		if rows.err != nil {
			return bytes, rows.err
		}
		return bytes, nil
	})
	require.NoError(t, err)
	require.NoError(t, isEquals(binlogHistory, history))
	require.True(t, reflect.DeepEqual(expectedMap, actualDb))
	require.NoError(t, engine.Close(context.Background()))
}

func Test_Engine_Read_Empty_Raw(t *testing.T) {
	schema := "CREATE TABLE IF NOT EXISTS test_db (id INTEGER PRIMARY KEY AUTOINCREMENT, oid INT, data TEXT);"
	dir := t.TempDir()
	engine, _ := openEngine(t, dir, "db", schema, true, false, false, false, WaitCommit, nil)
	var rowID int64
	var blob []byte
	var err error
	var isNull bool

	err = engine.Do(context.Background(), "test", func(conn Conn, cache []byte) ([]byte, error) {
		buf := make([]byte, 12)
		rowID, err = conn.Exec("test", "INSERT INTO test_db(oid) VALUES ($oid)", Int64("$oid", 1))
		binary.LittleEndian.PutUint32(buf, magic)
		binary.LittleEndian.PutUint64(buf[4:], uint64(1))
		return cache, err
	})
	require.NoError(t, err)

	err = engine.Do(context.Background(), "test", func(conn Conn, cache []byte) ([]byte, error) {
		rows := conn.Query("test", "SELECT data FROM test_db WHERE id=$id or id=$id1", Int64("$id", rowID))

		for rows.Next() {
			isNull = rows.ColumnIsNull(0)
			blob, err = rows.ColumnBlob(0, nil)
			if err != nil {
				return cache, err
			}
		}
		return cache, err
	})
	require.NoError(t, err)
	require.True(t, isNull)
	require.Nil(t, blob)
}

func Test_Engine_Put_Empty_String(t *testing.T) {
	schema := "CREATE TABLE IF NOT EXISTS test_db (data TEXT NOT NULL);"
	dir := t.TempDir()
	engine, _ := openEngine(t, dir, "db", schema, true, false, false, false, WaitCommit, nil)
	var err error
	var data = "abc"

	err = engine.Do(context.Background(), "test", func(conn Conn, cache []byte) ([]byte, error) {
		_, err = conn.Exec("test", "INSERT INTO test_db(data) VALUES ($data)", BlobString("$data", ""))
		return cache, err
	})
	require.NoError(t, err)
	err = engine.Do(context.Background(), "test", func(conn Conn, cache []byte) ([]byte, error) {
		rows := conn.Query("test", "SELECT data from test_db")
		require.NoError(t, rows.Error())
		require.True(t, rows.Next())
		data, err = rows.ColumnBlobString(0)
		return cache, err
	})
	require.NoError(t, err)
	require.Equal(t, "", data)
	require.NoError(t, engine.Close(context.Background()))
}

func Test_Engine_NoBinlog(t *testing.T) {
	schema := "CREATE TABLE IF NOT EXISTS test_db (data TEXT NOT NULL);"
	dir := t.TempDir()
	engine, err := OpenEngine(Options{
		Path:                   dir + "/db",
		APPID:                  32,
		Scheme:                 schema,
		DurabilityMode:         NoBinlog,
		CacheMaxSizePerConnect: 1,
	}, nil, nil, nil)
	require.NoError(t, err)
	var data = ""

	err = engine.Do(context.Background(), "test", func(conn Conn, cache []byte) ([]byte, error) {
		_, err = conn.Exec("test", "INSERT INTO test_db(data) VALUES ($data)", BlobString("$data", "abc"))
		return cache, err
	})
	require.NoError(t, err)
	err = engine.Do(context.Background(), "test", func(conn Conn, cache []byte) ([]byte, error) {
		rows := conn.Query("test", "SELECT data from test_db")
		require.NoError(t, rows.Error())
		require.True(t, rows.Next())
		data, err = rows.ColumnBlobString(0)
		return cache, err
	})
	require.NoError(t, err)
	require.Equal(t, "abc", data)
	require.NoError(t, engine.Close(context.Background()))
}

func Test_Engine_NoBinlog_Close(t *testing.T) {
	schema := "CREATE TABLE IF NOT EXISTS test_db (data TEXT NOT NULL);"
	dir := t.TempDir()
	engine, err := OpenEngine(Options{
		Path:                   dir + "/db",
		APPID:                  32,
		Scheme:                 schema,
		DurabilityMode:         NoBinlog,
		CacheMaxSizePerConnect: 1,
		CommitOnEachWrite:      true,
	}, nil, nil, nil)
	require.NoError(t, err)
	var data = ""
	fmt.Println("BEGIN TX1")
	for i := 0; i < 1000; i++ {
		err = engine.Do(context.Background(), "test", func(conn Conn, cache []byte) ([]byte, error) {
			fmt.Println("BEGIN EXEC1")
			_, err = conn.Exec("test", "INSERT INTO test_db(data) VALUES ($data)", BlobString("$data", "abc"))
			fmt.Println("FINISH EXEC1")
			return cache, err
		})
		fmt.Println("FINISH WRITE1")
		require.NoError(t, err)
	}

	require.NoError(t, engine.Close(context.Background()))
	engine, err = OpenEngine(Options{
		Path:                   dir + "/db",
		APPID:                  32,
		Scheme:                 schema,
		DurabilityMode:         NoBinlog,
		CacheMaxSizePerConnect: 1,
	}, nil, nil, nil)
	require.NoError(t, err)
	err = engine.Do(context.Background(), "test", func(conn Conn, cache []byte) ([]byte, error) {
		rows := conn.Query("test", "SELECT data from test_db")
		require.NoError(t, rows.Error())
		require.True(t, rows.Next())
		data, err = rows.ColumnBlobString(0)
		return cache, err
	})
	require.NoError(t, err)
	require.Equal(t, "abc", data)
	require.NoError(t, engine.Close(context.Background()))
}

func Test_ReplicaMode(t *testing.T) {
	t.Skip("TODO: fix this test")
	const n = 10000
	dir := t.TempDir()
	engineMaster, _ := openEngine(t, dir, "db1", schema, true, false, false, false, NoWaitCommit, nil)
	engineRepl, _ := openEngine(t, dir, "db", schema, false, true, false, false, NoWaitCommit, nil)
	for i := 0; i < n; i++ {
		err := insertText(engineMaster, strconv.Itoa(i), false)
		require.NoError(t, err)
	}
	time.Sleep(5 * time.Second)
	c := 0
	err := engineRepl.Do(context.Background(), "test", func(conn Conn, cache []byte) ([]byte, error) {
		rows := conn.Query("test", "SELECT t from test_db")
		for rows.Next() {
			c++
		}
		return cache, nil
	})
	require.NoError(t, err)
	require.Greater(t, c, 0, "no data in replica")
	require.Equal(t, c, n)
	require.NoError(t, engineMaster.Close(context.Background()))
	require.NoError(t, engineRepl.Close(context.Background()))
}

func Test_Engine_Put_And_Read_RO(t *testing.T) {
	schema := "CREATE TABLE IF NOT EXISTS test_db (data TEXT NOT NULL);"
	dir := t.TempDir()
	engine, _ := openEngine(t, dir, "db", schema, true, false, false, false, WaitCommit, nil)
	var err error
	var data = ""
	var read func(int) []string
	read = func(rec int) []string {
		var s []string
		err = engine.View(context.Background(), "test", func(conn Conn) error {
			if rec > 0 {
				s = append(s, read(rec-1)...)
			}
			rows := conn.Query("test", "SELECT data from test_db")
			for rows.Next() {
				data, err = rows.ColumnBlobString(0)
				s = append(s, data)
			}
			require.NoError(t, rows.Error())
			return nil
		})
		require.NoError(t, err)
		return s
	}

	t.Run("RO unshared can see commited data", func(t *testing.T) {
		err = engine.Do(context.Background(), "test", func(conn Conn, cache []byte) ([]byte, error) {
			_, err = conn.Exec("test", "INSERT INTO test_db(data) VALUES ($data)", BlobString("$data", "abc"))
			return cache, err
		})
		require.NoError(t, err)
		engine.commitTXAndStartNew(true, true)
		s := read(0)
		require.Len(t, s, 1)
		require.Contains(t, s, "abc")
	})

	t.Run("RO unshared can't see uncommitted data", func(t *testing.T) {
		data = ""
		err = engine.Do(context.Background(), "test", func(conn Conn, cache []byte) ([]byte, error) {
			s := read(0)
			require.Len(t, s, 1)
			require.Contains(t, s, "abc")
			_, err = conn.Exec("test", "INSERT INTO test_db(data) VALUES ($data)", BlobString("$data", "def"))
			require.NoError(t, err)
			s = read(0)
			require.Len(t, s, 1)
			require.Contains(t, s, "abc")
			return cache, err
		})
		require.NoError(t, err)
		engine.commitTXAndStartNew(true, true)
		s := read(0)
		require.Len(t, s, 2)
		require.Contains(t, s, "abc")
		require.Contains(t, s, "def")
	})

	t.Run("RO unshared can work concurrently", func(t *testing.T) {
		s := read(100 - 1)
		require.Len(t, s, 2*100)
		require.Contains(t, s, "abc")
		require.Contains(t, s, "def")
	})
	require.NoError(t, engine.Close(context.Background()))
}

func Test_Engine_Slice_Params(t *testing.T) {
	schema := "CREATE TABLE IF NOT EXISTS test_db (id INTEGER PRIMARY KEY, oid INT);"
	dir := t.TempDir()
	engine, _ := openEngine(t, dir, "db", schema, true, false, false, false, NoBinlog, nil)
	var err error

	err = engine.Do(context.Background(), "test", func(conn Conn, cache []byte) ([]byte, error) {
		_, err = conn.Exec("test", "INSERT INTO test_db(oid) VALUES ($oid)", Int64("$oid", 1))
		require.NoError(t, err)
		_, err = conn.Exec("test", "INSERT INTO test_db(oid) VALUES ($oid)", Int64("$oid", 2))
		require.NoError(t, err)
		_, err = conn.Exec("test", "INSERT INTO test_db(oid) VALUES ($oid)", Int64("$oid", 3))
		require.NoError(t, err)
		return cache, err
	})
	require.NoError(t, err)
	count := 0
	err = engine.Do(context.Background(), "test", func(conn Conn, cache []byte) ([]byte, error) {
		rows := conn.Query("test", "SELECT oid FROM test_db WHERE oid in($ids$) or oid in($ids1$)",
			Int64Slice("$ids$", []int64{1, 2}),
			Int64Slice("$ids1$", []int64{3}))

		for rows.Next() {
			count++
		}
		rows = conn.Query("test", "SELECT oid FROM test_db WHERE oid in($ids$) or oid in($ids1$)",
			Int64Slice("$ids$", []int64{1, 2, 3}),
			Int64Slice("$ids1$", []int64{3}))

		for rows.Next() {
			count++
		}
		return cache, err
	})
	require.Equal(t, 3*2, count)
	require.NoError(t, err)
}

func Test_Engine_Float64(t *testing.T) {
	schema := "CREATE TABLE IF NOT EXISTS test_db (val REAL);"
	dir := t.TempDir()
	engine, _ := openEngine(t, dir, "db", schema, true, false, false, false, NoBinlog, nil)
	var err error
	testValues := []float64{1.0, 6.0, math.MaxFloat64}

	err = engine.Do(context.Background(), "test", func(conn Conn, cache []byte) ([]byte, error) {
		for i := 0; i < len(testValues); i++ {
			_, err = conn.Exec("test", "INSERT INTO test_db(val) VALUES ($value)", Float64("$value", testValues[i]))
			require.NoError(t, err)
		}

		return cache, err
	})
	require.NoError(t, err)
	count := 0
	result := make([]float64, 0, len(testValues))
	value := 0.0
	err = engine.Do(context.Background(), "test", func(conn Conn, cache []byte) ([]byte, error) {
		rows := conn.Query("test", "SELECT val FROM test_db WHERE val > $num", Float64("$num", 0.0))

		for rows.Next() {
			count++

			value, err = rows.ColumnFloat64(0)
			require.NoError(t, err)

			result = append(result, value)
		}
		return cache, err
	})
	require.Equal(t, len(testValues), len(result))
	require.Equal(t, testValues, result)
}

func Test_Engine_Update_Delete_Limit(t *testing.T) {
	schema := "CREATE TABLE IF NOT EXISTS test_db (id INTEGER PRIMARY KEY AUTOINCREMENT, val INTEGER);"
	dir := t.TempDir()
	engine, _ := openEngine(t, dir, "db", schema, true, false, false, false, NoBinlog, nil)
	var err error
	input := []int64{18, -9, 0, math.MaxInt32 + 1, math.MaxInt32 + 2, math.MaxInt32 + 3}
	testValues := input[:4]

	err = engine.Do(context.Background(), "test", func(conn Conn, cache []byte) ([]byte, error) {
		for i := 0; i < len(input); i++ {
			_, err = conn.Exec("test", "INSERT INTO test_db(val) VALUES ($value)", Int64("$value", input[i]))
			require.NoError(t, err)
		}

		return cache, err
	})
	require.NoError(t, err)

	err = engine.Do(context.Background(), "test", func(conn Conn, cache []byte) ([]byte, error) {
		_, err = conn.Exec("test", "DELETE FROM test_db WHERE val > $value LIMIT 10 OFFSET 1", Int64("$value", math.MaxInt32))

		return cache, err
	})
	require.NoError(t, err)

	result := make([]int64, 0, len(testValues))
	value := int64(0)
	err = engine.Do(context.Background(), "test", func(conn Conn, cache []byte) ([]byte, error) {
		rows := conn.Query("test", "SELECT val FROM test_db")

		for rows.Next() {
			value, err = rows.ColumnInt64(0)
			require.NoError(t, err)

			result = append(result, value)
		}
		return cache, err
	})
	require.Equal(t, len(testValues), len(result))
	require.Equal(t, testValues, result)
}

func Test_Engine_Backup(t *testing.T) {
	schema := "CREATE TABLE IF NOT EXISTS test_db (id INTEGER);"
	var id int64
	dir := t.TempDir()
	engine, _ := openEngine(t, dir, "db", schema, true, false, false, false, WaitCommit, nil)
	var err error
	err = engine.Do(context.Background(), "test", func(conn Conn, cache []byte) ([]byte, error) {
		buf := make([]byte, 12)
		_, err = conn.Exec("test", "INSERT INTO test_db(id) VALUES ($id)", Int64("$id", 1))
		binary.LittleEndian.PutUint32(buf, magic)
		binary.LittleEndian.PutUint64(buf[4:], uint64(1))
		return cache, err
	})
	require.NoError(t, err)
	require.NoError(t, engine.commitTXAndStartNew(true, true))
	backupPath, _, err := engine.Backup(context.Background(), path.Join(dir, "db1"))
	require.NoError(t, err)
	require.NoError(t, engine.Close(context.Background()))
	dir, db := path.Split(backupPath)
	engine, _ = openEngine(t, dir, db, schema, false, false, false, false, WaitCommit, nil)
	err = engine.Do(context.Background(), "test", func(conn Conn, b []byte) ([]byte, error) {
		rows := conn.Query("test", "SELECT id FROM test_db")
		for rows.Next() {
			id, err = rows.ColumnInt64(0)
			if err != nil {
				return nil, err
			}
		}
		return nil, rows.Error()
	})
	require.Equal(t, int64(1), id)
}

func Test_Engine_OpenRO(t *testing.T) {
	schema := "CREATE TABLE IF NOT EXISTS test_db (id INTEGER);"
	var id int64
	dir := t.TempDir()
	engine, _ := openEngine(t, dir, "db", schema, true, false, false, false, WaitCommit, nil)
	var err error
	err = engine.Do(context.Background(), "test", func(conn Conn, cache []byte) ([]byte, error) {
		_, err = conn.Exec("test", "INSERT INTO test_db(id) VALUES ($id)", Int64("$id", 1))
		return cache, err
	})
	require.NoError(t, err)
	require.NoError(t, engine.commitTXAndStartNew(true, true))
	backupPath, _, err := engine.Backup(context.Background(), path.Join(dir, "db1"))
	require.NoError(t, err)
	require.NoError(t, engine.Close(context.Background()))
	engineRO, err := OpenRO(Options{
		Path: backupPath,
	})
	require.NoError(t, err)
	err = engineRO.View(context.Background(), "test", func(conn Conn) error {
		rows := conn.Query("test", "SELECT id FROM test_db")
		for rows.Next() {
			id, err = rows.ColumnInt64(0)
			if err != nil {
				return err
			}
		}
		return rows.Error()
	})
	require.Equal(t, int64(1), id)
	require.NoError(t, engineRO.Close(context.Background()))
}

func Test_Engine_OpenRO_Journal_Wal(t *testing.T) {
	schema := "CREATE TABLE IF NOT EXISTS test_db (id INTEGER);"
	var id int64
	dir := t.TempDir()
	engine, _ := openEngine(t, dir, "db", schema, true, false, false, false, WaitCommit, nil)
	var err error
	err = engine.Do(context.Background(), "test", func(conn Conn, cache []byte) ([]byte, error) {
		_, err = conn.Exec("test", "INSERT INTO test_db(id) VALUES ($id)", Int64("$id", 1))
		return cache, err
	})
	require.NoError(t, err)
	require.NoError(t, engine.commitTXAndStartNew(true, true))
	engineRO, err := OpenRO(Options{
		Path: path.Join(dir, "db"),
	})
	require.NoError(t, err)
	err = engineRO.View(context.Background(), "test", func(conn Conn) error {
		rows := conn.Query("test", "SELECT id FROM test_db")
		for rows.Next() {
			id, err = rows.ColumnInt64(0)
			if err != nil {
				return err
			}
		}
		return rows.Error()
	})
	require.Equal(t, int64(1), id)
	require.NoError(t, engine.Close(context.Background()))
	require.NoError(t, engineRO.Close(context.Background()))
}

func Test_Engine_OpenROWal(t *testing.T) {
	schema := "CREATE TABLE IF NOT EXISTS test_db (id INTEGER);"
	var id int64
	dir := t.TempDir()
	dbfile := "db"
	engine, _ := openEngine(t, dir, dbfile, schema, true, false, false, false, WaitCommit, nil)
	var err error
	err = engine.Do(context.Background(), "test", func(conn Conn, cache []byte) ([]byte, error) {
		buf := make([]byte, 12)
		_, err = conn.Exec("test", "INSERT INTO test_db(id) VALUES ($id)", Int64("$id", 1))
		binary.LittleEndian.PutUint32(buf, magic)
		binary.LittleEndian.PutUint64(buf[4:], uint64(1))
		return cache, err
	})
	require.NoError(t, err)
	require.NoError(t, engine.commitTXAndStartNew(true, true))
<<<<<<< HEAD
	require.NoError(t, engine.Close(context.Background()))
	engineRO, err := OpenRO(Options{
=======
	engineRO, err := OpenROWal(Options{
>>>>>>> 700078b4
		Path:                   dir + "/" + dbfile,
		APPID:                  32,
		Scheme:                 schema,
		CacheMaxSizePerConnect: 999,
	})
	require.NoError(t, err)
	err = engineRO.View(context.Background(), "test", func(conn Conn) error {
		rows := conn.Query("test", "SELECT id FROM test_db")
		for rows.Next() {
			id, err = rows.ColumnInt64(0)
			if err != nil {
				return err
			}
		}
		return rows.Error()
	})
	require.Equal(t, int64(1), id)
	require.NoError(t, engineRO.Close(context.Background()))
}

func Test_Engine_Bad_Context(t *testing.T) {
	schema := "CREATE TABLE IF NOT EXISTS test_db (id INTEGER);"
	dir := t.TempDir()
	dbfile := "db"
	engine, _ := openEngine(t, dir, dbfile, schema, true, false, false, false, WaitCommit, nil)
	var err error
	ctx, cancel := context.WithCancel(context.Background())
	cancel()
	err = engine.Do(ctx, "test", func(conn Conn, cache []byte) ([]byte, error) {
		_, err = conn.Exec("test", "INSERT INTO test_db(id) VALUES ($id)", Int64("$id", 1))
		return cache, err
	})
	require.Error(t, err)
	err = engine.Do(context.Background(), "test", func(conn Conn, cache []byte) ([]byte, error) {
		_, err = conn.Exec("test", "INSERT INTO test_db(id) VALUES ($id)", Int64("$id", 1))
		return cache, err
	})
	require.NoError(t, err)
	require.NoError(t, engine.Close(context.Background()))
}<|MERGE_RESOLUTION|>--- conflicted
+++ resolved
@@ -360,22 +360,15 @@
 		Scheme:                 schema,
 		DurabilityMode:         NoBinlog,
 		CacheMaxSizePerConnect: 1,
-		CommitOnEachWrite:      true,
 	}, nil, nil, nil)
 	require.NoError(t, err)
 	var data = ""
-	fmt.Println("BEGIN TX1")
-	for i := 0; i < 1000; i++ {
-		err = engine.Do(context.Background(), "test", func(conn Conn, cache []byte) ([]byte, error) {
-			fmt.Println("BEGIN EXEC1")
-			_, err = conn.Exec("test", "INSERT INTO test_db(data) VALUES ($data)", BlobString("$data", "abc"))
-			fmt.Println("FINISH EXEC1")
-			return cache, err
-		})
-		fmt.Println("FINISH WRITE1")
-		require.NoError(t, err)
-	}
-
+
+	err = engine.Do(context.Background(), "test", func(conn Conn, cache []byte) ([]byte, error) {
+		_, err = conn.Exec("test", "INSERT INTO test_db(data) VALUES ($data)", BlobString("$data", "abc"))
+		return cache, err
+	})
+	require.NoError(t, err)
 	require.NoError(t, engine.Close(context.Background()))
 	engine, err = OpenEngine(Options{
 		Path:                   dir + "/db",
@@ -719,12 +712,7 @@
 	})
 	require.NoError(t, err)
 	require.NoError(t, engine.commitTXAndStartNew(true, true))
-<<<<<<< HEAD
-	require.NoError(t, engine.Close(context.Background()))
-	engineRO, err := OpenRO(Options{
-=======
 	engineRO, err := OpenROWal(Options{
->>>>>>> 700078b4
 		Path:                   dir + "/" + dbfile,
 		APPID:                  32,
 		Scheme:                 schema,
@@ -742,6 +730,7 @@
 		return rows.Error()
 	})
 	require.Equal(t, int64(1), id)
+	require.NoError(t, engine.Close(context.Background()))
 	require.NoError(t, engineRO.Close(context.Background()))
 }
 
