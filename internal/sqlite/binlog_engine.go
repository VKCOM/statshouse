--- conflicted
+++ resolved
@@ -2,7 +2,6 @@
 
 import (
 	"errors"
-	"fmt"
 	"time"
 
 	binlog2 "github.com/vkcom/statshouse/internal/vkgo/binlog"
@@ -141,15 +140,11 @@
 	return false, nil
 }
 
-<<<<<<< HEAD
-func (impl *binlogEngineImpl) StartReindex() error {
+func (impl *binlogEngineReplicaImpl) StartReindex() error {
 	return nil // TODO - implement
 }
 
-func (impl *binlogEngineImpl) ChangeRole(info binlog2.ChangeRoleInfo) error {
-=======
 func (impl *binlogEngineReplicaImpl) ChangeRole(info binlog2.ChangeRoleInfo) error {
->>>>>>> 88f9b23e
 	e := impl.e
 	if info.IsReady {
 		e.readyNotify.Do(func() {
@@ -175,8 +170,4 @@
 		return binlogUpdateOffset(conn, impl.e.dbOffset)
 	})
 	return offset, err
-}
-
-func (impl *binlogEngineReplicaImpl) StartReindex() error {
-	return fmt.Errorf("not supported")
 }