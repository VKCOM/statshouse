// Copyright 2022 V Kontakte LLC
//
// This Source Code Form is subject to the terms of the Mozilla Public
// License, v. 2.0. If a copy of the MPL was not distributed with this
// file, You can obtain one at https://mozilla.org/MPL/2.0/.

package sqlite

import (
	"context"
	"errors"
	"fmt"
	"log"
	"os"
	"strconv"
	"strings"
	"sync"
	"time"

	"go.uber.org/atomic"
	"go.uber.org/multierr"
	"pgregory.net/rand"

	"github.com/vkcom/statshouse/internal/sqlite/internal/sqlite0"
	binlog2 "github.com/vkcom/statshouse/internal/vkgo/binlog"
	"github.com/vkcom/statshouse/internal/vkgo/binlog/fsbinlog"
)

// TODO: explicit blocking Engine.Run to run binlog
// TODO: use build of sqlite with custom WAL magic to prevent accidental checkpointing by command-line tools
// TODO: check the app ID at startup
// TODO: check the results of PRAGMA statements
// TODO: use mmap in all connections?
// TODO: integrity check
// TODO: built-in simple migrator
// TODO: auto-rollback savepoint in case of any SQL-related errors
// TODO: consider madvise in unixRemapfile() for mmap

// how it should work:
// - if no write tx, open tx, create snapshot, upgrade to write tx
// - every 1s, COMMIT write tx
// - disable auto-checkpointing, and never checkpoint past the last snapshot before gms commit
// - checkpoint every so often, try to minimize fsync load (async checkpointing?)
//   - easy implementation: have a read tx open that will prevent the checkpoint from advancing
//   - hard mode: have a special lock in place?
//   - checkpoint in a separate thread: need non-exclusive access!
//
// on revert:
// - close write tx
// - sqlite_snapshot_revert
// - continue

// - memset(&pWal->hdr, 0, sizeof(WalIndexHdr))
//   - only done in wal-index recovery (start of read tx, ) or after a checkpoint:
//         If a new wal-index header was loaded before the checkpoint was
//         performed, then the pager-cache associated with pWal is now
//         out of date. So zero the cached wal-index header to ensure that
//         next time the pager opens a snapshot on this database it knows that
//         the cache needs to be reset.
//   - make snapshot_get() return error?
//   - or, some other memcmp(&pWal->hdr
//
// - if we don't start a read tx, our hdr can be changed. can this be a problem?
// - should we hold a b-tree checkpoint or no?
// - sqlite3WalUndo calls callbacks to do something with the removed pages, should we too?
//   - dirty pages only exist inside tx, we are not inside a tx
//
// - look at snapshot logic in sqlite3WalBeginReadTransaction for "safety" conditions

const (
	busyTimeout        = 5 * time.Second
	cacheKB            = 65536                         // 64MB
	mmapSize           = 8 * 1024 * 1024 * 1024 * 1024 // 8TB
	commitEveryDefault = 1 * time.Second
	commitTXTimeout    = 10 * time.Second

	beginStmt  = "BEGIN IMMEDIATE" // make sure we don't get SQLITE_BUSY in the middle of transaction
	commitStmt = "COMMIT"
	normSelect = "SELECT"
	normVacuum = "VACUUM INTO"

	initOffsetTable     = "CREATE TABLE IF NOT EXISTS __binlog_offset (offset INTEGER);"
	snapshotMetaTable   = "CREATE TABLE IF NOT EXISTS __snapshot_meta (meta BLOB);"
	internalQueryPrefix = "__"
)

var (
	safeStatements = []string{"SELECT", "INSERT", "UPDATE", "DELETE", "REPLACE", "UPSERT"}
)

type (
	Engine struct {
		opt  Options
		ctx  context.Context
		stop func()
		rw   *sqliteConn
		//	chk *sqlite0.Conn
		roMx    sync.Mutex
		roFree  []*sqliteConn
		roCond  *sync.Cond
		roCount int

		mode engineMode

		binlog         binlog2.Binlog
		dbOffset       int64
		lastCommitTime time.Time

		waitQMx       sync.Mutex
		waitQ         []waitCommitInfo
		committedInfo *atomic.Value

		apply                ApplyEventFunction
		scan                 ApplyEventFunction
		waitUntilBinlogReady chan error
		readyNotify          sync.Once
		commitCh             chan struct{}

		binlogEnd chan struct{}

		isTest            bool
		mustCommitNowFlag bool
		mustWaitCommit    bool
		readOnlyEngine    bool

		logMx       sync.Mutex
		nextLogTime time.Time
	}

	Options struct {
		Path                   string
		APPID                  int32
		StatsOptions           StatsOptions
		Scheme                 string
		Replica                bool
		CommitEvery            time.Duration
		DurabilityMode         DurabilityMode
		ReadAndExit            bool
		CommitOnEachWrite      bool // use only to test. If true break binlog + sqlite consistency
		MaxROConn              int
		CacheMaxSizePerConnect int
	}

	waitCommitInfo struct {
		offset   int64
		readWait bool
		waitCh   chan struct{}
	}

	committedInfo struct {
		meta   []byte
		offset int64
	}

	stmtInfo struct {
		stmt         *sqlite0.Stmt
		isSafe       bool
		isSelect     bool
		isVacuumInto bool
	}

	ApplyEventFunction func(conn Conn, offset int64, cache []byte) (int, error)

	engineMode     int
	DurabilityMode int
)

const (
	master  engineMode = iota // commit sql tx by timer, to synchronize sqlite and binlog
	replica engineMode = iota // queue data in apply and commit sql tx after got commit from binlog
)

const (
	WaitCommit   DurabilityMode = iota // Wait for commit to finish before returning from Do()
	NoWaitCommit DurabilityMode = iota // Do not wait for commit to finish before returning from Do()
	NoBinlog     DurabilityMode = iota // Do not use binlog, just commit to sqlite
)

func OpenRO(opt Options) (*Engine, error) {
	ro, err := openROWAL(opt.Path)
	if err != nil {
		return nil, err
	}
	conn := newSqliteConn(ro, opt.CacheMaxSizePerConnect)

	ctx, stop := context.WithCancel(context.Background())
	e := &Engine{
		rw:             nil,
		ctx:            ctx,
		stop:           stop,
		opt:            opt,
		roFree:         []*sqliteConn{conn},
		roCount:        1,
		mode:           replica,
		readOnlyEngine: true,
	}
	e.roCond = sync.NewCond(&e.roMx)
	return e, nil
}

func OpenEngine(
	opt Options,
	binlog binlog2.Binlog, // binlog - will be closed during Close execution
	apply ApplyEventFunction,
	scan ApplyEventFunction, // this helps to work in replica mode with old binlog
) (*Engine, error) {
	e, err := openDB(opt, binlog, apply, scan)
	if err != nil {
		return nil, err
	}
	err = e.runBinlogAndWaitReady()
	if err != nil {
		e.close(false, false)
		return nil, err
	}
	if e.opt.DurabilityMode == WaitCommit {
		go e.txLoop()
	}
	return e, nil
}

func openDB(opt Options,
	binlog binlog2.Binlog,
	apply ApplyEventFunction,
	scan ApplyEventFunction) (*Engine, error) {
	if opt.CommitEvery == 0 {
		opt.CommitEvery = commitEveryDefault
	}
	if opt.MaxROConn == 0 {
		opt.MaxROConn = 100
	}
	rw, err := openRW(openWAL, opt.Path, opt.APPID, opt.Scheme, initOffsetTable, snapshotMetaTable)
	if err != nil {
		return nil, fmt.Errorf("failed to open RW connection: %w", err)
	}

	ctx, stop := context.WithCancel(context.Background())
	e := &Engine{
		rw:   newSqliteConn(rw, opt.CacheMaxSizePerConnect),
		ctx:  ctx,
		stop: stop,
		//	chk:                     chk,
		opt: opt,

		apply:                apply,
		scan:                 scan,
		binlog:               binlog,
		committedInfo:        &atomic.Value{},
		dbOffset:             0,
		readyNotify:          sync.Once{},
		waitUntilBinlogReady: make(chan error, 1),
		commitCh:             make(chan struct{}, 1),
		mode:                 replica,
		binlogEnd:            make(chan struct{}),
	}
	if !opt.Replica {
		e.mode = master
	}
	e.roCond = sync.NewCond(&e.roMx)
	if opt.ReadAndExit {
		e.opt.DurabilityMode = NoBinlog
	}
	e.commitTXAndStartNew(false, false)
	if err := e.rw.err; err != nil {
		_ = e.close(false, false)
		return nil, fmt.Errorf("failed to start write transaction: %w", err)
	}
	return e, nil
}

func (e *Engine) runBinlogAndWaitReady() error {
	if e.binlog != nil {
		impl, err := e.binlogRun()
		if err != nil {
			return err
		}
		return e.binlogWaitReady(impl)
	}
	return nil
}
func (e *Engine) binlogRun() (*binlogEngineReplicaImpl, error) {
	impl := &binlogEngineReplicaImpl{e: e}
	e.committedInfo.Store(&committedInfo{})
	offset, err := e.binlogLoadOrCreatePosition()
	if err != nil {
		_ = e.close(false, false)
		return nil, fmt.Errorf("failed to load binlog position: %w", err)
	}
	e.dbOffset = offset
	log.Println("[sqlite] read from db binlog position: ", e.dbOffset)
	meta, err := e.binlogLoadOrCreateMeta()
	if err != nil {
		_ = e.close(false, false)
		return nil, fmt.Errorf("failed to load snapshot meta: %w", err)
	}
	if !e.isTest {
		log.Println("[sqlite] starting binlog")
		go func() {
			var err error
			defer func() {
				close(e.binlogEnd)
			}()
			defer func() {
				if e.opt.ReadAndExit || err != nil {
					e.readyNotify.Do(func() {
						e.waitUntilBinlogReady <- err
						close(e.waitUntilBinlogReady)
					})

				}
			}()
			err = e.binlog.Run(offset, meta, impl)
			if err != nil {
				e.rw.mu.Lock()
				e.rw.err = err
				e.rw.mu.Unlock()
			}

		}()
	}
	return impl, nil
}

func (e *Engine) binlogWaitReady(impl *binlogEngineReplicaImpl) error {
	startRereadingTime := time.Now()
	err := <-e.waitUntilBinlogReady
	if err != nil {
		return err
	}
	e.opt.StatsOptions.measureActionDurationSince("binlog_reread", startRereadingTime)
	// in master mode we need to apply all queued events, before handling queries
	// in replica mode it's not needed, because we are getting apply events from binlog
	if !e.opt.Replica && impl.state == waitToCommit {
		err := impl.applyQueue.applyAllChanges(impl.apply, impl.skip)
		if err != nil {
			return fmt.Errorf("failed to apply queued events: %w", err)
		}
		impl.state = none
	}
	if e.opt.ReadAndExit {
		e.binlog = nil
	}
	return nil
}

func openWAL(path string, flags int) (*sqlite0.Conn, error) {
	conn, err := sqlite0.Open(path, flags)
	if err != nil {
		return nil, err
	}

	// todo make checkpoint manually
	if false {
		err = conn.SetAutoCheckpoint(0)
		if err != nil {
			_ = conn.Close()
			return nil, fmt.Errorf("failed to disable DB auto-checkpoints: %w", err)
		}
	}

	err = conn.SetBusyTimeout(busyTimeout)
	if err != nil {
		_ = conn.Close()
		return nil, fmt.Errorf("failed to set DB busy timeout to %v: %w", busyTimeout, err)
	}

	err = conn.Exec("PRAGMA journal_mode=WAL2")
	if err != nil {
		_ = conn.Close()
		return nil, fmt.Errorf("failed to enable DB WAL mode: %w", err)
	}

	return conn, nil
}

func openRW(open func(path string, flags int) (*sqlite0.Conn, error), path string, appID int32, schemas ...string) (*sqlite0.Conn, error) {
	conn, err := open(path, sqlite0.OpenReadWrite|sqlite0.OpenCreate)
	if err != nil {
		return nil, err
	}

	err = conn.Exec(fmt.Sprintf("PRAGMA cache_size=-%d", cacheKB))
	if err != nil {
		_ = conn.Close()
		return nil, fmt.Errorf("failed to change DB cache size to %dKB: %w", cacheKB, err)
	}

	if false {
		err = conn.Exec(fmt.Sprintf("PRAGMA mmap_size=%d", mmapSize))
		if err != nil {
			_ = conn.Close()
			return nil, fmt.Errorf("failed to set DB mmap size to %d: %w", mmapSize, err)
		}
	}

	err = conn.Exec(fmt.Sprintf("PRAGMA application_id=%d", appID)) // make DB ready to use snapshots
	if err != nil {
		_ = conn.Close()
		return nil, fmt.Errorf("failed to set DB app ID %d: %w", appID, err)
	}

	for _, schema := range schemas {
		err = conn.Exec(schema)
		if err != nil {
			_ = conn.Close()
			return nil, fmt.Errorf("failed to setup DB schema: %w", err)
		}
	}

	return conn, nil
}

//	func openChk(pathDB string) (*sqlite0.Conn, error) {
//		conn, err := openWAL(pathDB, sqlite0.OpenReadWrite|sqlite0.OpenNoMutex|sqlite0.OpenPrivateCache)
//		if err != nil {
//			return nil, err
//		}
//
//		return conn, nil
//	}

func openROWAL(path string) (*sqlite0.Conn, error) {
	return openWAL(path, sqlite0.OpenReadonly)
}

func (e *Engine) binlogLoadOrCreatePosition() (int64, error) {
	var offset int64
	err := e.do(func(conn Conn) error {
		var isExists bool
		var err error
		offset, isExists, err = binlogLoadPosition(conn)
		if err != nil {
			return err
		}
		if isExists {
			return nil
		}
		_, err = conn.Exec("__insert_binlog_pos", "INSERT INTO __binlog_offset(offset) VALUES(0)")
		return err
	})
	return offset, err
}

func (e *Engine) binlogLoadOrCreateMeta() ([]byte, error) {
	var meta []byte
	err := e.do(func(conn Conn) error {
		rows := conn.Query("__select_meta", "SELECT meta from __snapshot_meta")
		if rows.err != nil {
			return rows.err
		}
		if rows.Next() {
			meta, _ = rows.ColumnBlob(0, meta)
			return nil
		}
		_, err := conn.Exec("__insert_meta", "INSERT INTO __snapshot_meta(meta) VALUES($meta)", Blob("$meta", meta))
		return err
	})
	return meta, err
}

func (e *Engine) binlogUpdateMeta(conn Conn, meta []byte) error {
	_, err := conn.Exec("__update_meta", "UPDATE __snapshot_meta SET meta = $meta;", Blob("$meta", meta))
	return err
}

func binlogLoadPosition(conn Conn) (offset int64, isExists bool, err error) {
	rows := conn.Query("__select_binlog_pos", "SELECT offset from __binlog_offset")
	if rows.err != nil {
		return 0, false, rows.err
	}
	if rows.Next() {
		offset, _ := rows.ColumnInt64(0)
		return offset, true, nil
	}
	return 0, false, nil
}

func (e *Engine) Close(ctx context.Context) error {
	ch := make(chan error, 1)
	go func() {
		err := e.close(true, e.opt.DurabilityMode != NoBinlog)
		select {
		case ch <- err:
			close(ch)
		default:
		}
	}()
	select {
	case err := <-ch:
		return err
	case <-ctx.Done():
		return ctx.Err()
	}
}

func (e *Engine) close(shouldCommit, waitCommitBinlog bool) error {
	var error error
	if e.opt.DurabilityMode != NoBinlog && e.binlog != nil {
		err := e.binlog.Shutdown()
		if err != nil {
			multierr.AppendInto(&error, err)
		}
	}
	if !e.readOnlyEngine {
		if shouldCommit && error == nil {
			err := e.commitTXAndStartNew(true, waitCommitBinlog)
			if err != nil {
				multierr.AppendInto(&error, fmt.Errorf("failed to commit before close: %w", err))
			}
		}
		err := e.rw.Close()
		if err != nil {
			multierr.AppendInto(&error, fmt.Errorf("failed to close RW connection: %w", err))
		}
	}
	e.roMx.Lock()
	defer e.roMx.Unlock()
	if len(e.roFree) != e.roCount {
		log.Println("[sqlite] don't use RO connections when close engine")
	}
	for _, conn := range e.roFree {
		err := conn.Close()
		if err != nil {
			multierr.AppendInto(&error, fmt.Errorf("failed to close RO connection: %w", err))
		}
	}
	// multierr.AppendInto(&err, e.chk.Close())
	// multierr.AppendInto(&err, e.ro.Close()) // close RO one last to prevent checkpoint-on-close logic in other connections
	return error
}

func (e *Engine) txLoop() {
	for {
		select {
		case <-time.After(e.opt.CommitEvery):
		case <-e.ctx.Done():
			return
		}

		// TODO replace with runtime mode change
		if e.mode == master {
			e.commitTXAndStartNew(true, e.opt.DurabilityMode == WaitCommit)
		}
	}
}

func (e *Engine) binlogWaitDBSync(conn Conn) (*committedInfo, error) {
	defer e.opt.StatsOptions.measureWaitDurationSince(waitBinlogSync, time.Now())
	info, _ := e.committedInfo.Load().(*committedInfo)
	binlogFinished := false
	for info.offset < e.dbOffset {
		if binlogFinished {
			return nil, fmt.Errorf("binlog closed")
		}
		select {
		case <-e.commitCh:
		case <-e.binlogEnd:
			binlogFinished = true
		}
		info, _ = e.committedInfo.Load().(*committedInfo)
	}
	return info, nil
}

func (e *Engine) commitTXAndStartNew(commit, waitBinlogCommit bool) error {
	c := e.rw.startNewConn(false, context.Background(), &e.opt.StatsOptions)
	defer c.close(nil)
	return e.commitRWTXAndStartNewLocked(c, commit, waitBinlogCommit, false)

}

func (e *Engine) commitRWTXAndStartNewLocked(c Conn, commit, waitBinlogCommit, skipUpdateMeta bool) (err error) {
	var info *committedInfo
	c = c.withoutTimeout()
	defer func() {
		c.c.spIn = false
	}()
	if waitBinlogCommit && e.binlog != nil {
		info, err = e.binlogWaitDBSync(c)
		if err != nil {
			return err
		}
	}
	if commit {
		startCommit := time.Now()
		if !skipUpdateMeta && e.binlog != nil && info != nil && len(info.meta) > 0 {
			err := e.binlogUpdateMeta(c, info.meta)
			if err != nil {
				e.rw.err = err
			}
		}
		if e.rw.err == nil {
			_, err := c.exec(true, "__commit", nil, commitStmt)
			if err != nil {
				e.rw.err = fmt.Errorf("periodic tx commit failed: %w", err)
			}
		}
		e.opt.StatsOptions.measureActionDurationSince("commit_tx", startCommit)
	}

	if e.rw.err == nil {
		_, err := c.exec(true, "__begin_tx", nil, beginStmt)
		if err != nil {
			e.rw.err = fmt.Errorf("periodic tx begin failed: %w", err)
		}
	}
	e.lastCommitTime = time.Now()
	return e.rw.err
}

func backupToTemp(ctx context.Context, conn *sqliteConn, prefix string, stats *StatsOptions) (string, error) {
	c := conn.startNewConn(false, ctx, stats)
	defer c.close(nil)
	path := prefix + "." + strconv.FormatUint(rand.Uint64(), 10) + ".tmp"
	if _, err := os.Stat(path); errors.Is(err, os.ErrNotExist) {
		_, err := c.ExecUnsafe("__vacuum", "VACUUM INTO $to", TextString("$to", path))
		conn.err = err
	}
	return path, conn.err
}

func getBackupPath(e *Engine, prefix string) (string, error) {
	c := e.rw.startNewConn(false, context.Background(), &e.opt.StatsOptions)
	defer c.close(nil)
	pos, _, err := binlogLoadPosition(c)
	if err != nil {
		return "", err
	}

	copyPos := pos
	numLen := -4
	for copyPos > 0 {
		numLen++
		copyPos /= 10
	}
	if numLen < 0 {
		numLen = 0
	}

	posStr := fmt.Sprintf(`%04d`, pos)
	prefix = fmt.Sprintf(`%s.%02d`, prefix, numLen)

	for l := 4; l <= len(posStr); l++ {
		filename := prefix + posStr[:l]
		if _, err = os.Stat(filename); os.IsNotExist(err) {
			return filename, nil
		}
	}

	return "", fmt.Errorf("can not create backup with pos=%d, probably backup already exist", pos)
}

func (e *Engine) binlogNotifyWaited(committedOffset int64) {
	e.waitQMx.Lock()
	defer e.waitQMx.Unlock()
	i := 0
	for i = 0; i < len(e.waitQ); i++ {
		if !e.waitQ[i].readWait && e.waitQ[i].offset > committedOffset {
			break
		}
		close(e.waitQ[i].waitCh)
	}
	e.waitQ = e.waitQ[i:]
}

func (e *Engine) do(fn func(Conn) error) error {
	c := e.rw.startNewConn(true, context.Background(), &e.opt.StatsOptions)
	defer c.close(nil)
	err := fn(c)
	if err != nil {
		e.rw.spOk = false
		return err
	}
	e.rw.spOk = true
	return err
}

func (e *Engine) Backup(ctx context.Context, prefix string) (string, error) {
	defer e.opt.StatsOptions.measureActionDurationSince("backup", time.Now())
	var path string
	err := doSingleROToWALQuery(e.opt.Path, func(conn *sqliteConn) error {
		var err error
		path, err = backupToTemp(ctx, conn, prefix, &e.opt.StatsOptions)
		return err
	})
	defer func() {
		_ = os.Remove(path)
	}()
	if err != nil {
		return "", err
	}
	var backupExpectedPath string
	err = doSingleROQuery(path, func(e *Engine) error {
		backupExpectedPath, err = getBackupPath(e, prefix)
		return err
	})
	if err != nil {
		return "", err
	}
	return backupExpectedPath, os.Rename(path, backupExpectedPath)
}

func (e *Engine) View(ctx context.Context, queryName string, fn func(Conn) error) (err error) {
	if err = checkQueryName(queryName); err != nil {
		return err
	}
	startTimeBeforeLock := time.Now()
	e.roMx.Lock()
	var conn *sqliteConn
	for len(e.roFree) == 0 && e.roCount >= e.opt.MaxROConn {
		e.roCond.Wait()
	}
	if len(e.roFree) == 0 {
		ro, err := openROWAL(e.opt.Path)
		if err != nil {
			e.roMx.Unlock()
			return fmt.Errorf("failed to open RO connection: %w", err)
		}
		conn = newSqliteConn(ro, e.opt.CacheMaxSizePerConnect)
		e.roCount++
	} else {
		conn = (e.roFree)[0]
		e.roFree = (e.roFree)[1:]
	}
	e.roMx.Unlock()
	defer func() {
		e.roMx.Lock()
		e.roFree = append(e.roFree, conn)
		e.roMx.Unlock()
		e.roCond.Signal()
	}()
	e.opt.StatsOptions.measureWaitDurationSince(waitView, startTimeBeforeLock)
	c, err := conn.startNewROConn(ctx, &e.opt.StatsOptions)
	if err != nil {
		return ErrEngineBroken
	}
	defer func() {
		err = multierr.Append(err, c.closeRO())
	}()
	defer e.opt.StatsOptions.measureSqliteTxDurationSince(txView, queryName, time.Now())
	err = fn(c)

	return err
}

func (e *Engine) mustCommitNow(waitCommitMode, isReadOp bool) bool {
	if !e.isTest {
		return time.Since(e.lastCommitTime) >= e.opt.CommitEvery && !waitCommitMode && !isReadOp
	}
	return e.mustCommitNowFlag
}

func checkQueryName(qn string) error {
	if strings.HasPrefix(qn, internalQueryPrefix) {
		return fmt.Errorf("query prefix %q is reserved", internalQueryPrefix)
	}
	return nil
}

func (e *Engine) doWithoutWait(ctx context.Context, queryName string, fn func(Conn, []byte) ([]byte, error)) (_ chan struct{}, err error) {
	if err := checkQueryName(queryName); err != nil {
		return nil, err
	}
	startTimeBeforeLock := time.Now()
	var commit func(c Conn) error = nil
	c, err := e.rw.startNewRWConn(true, ctx, &e.opt.StatsOptions, e)
	if err != nil {
		return nil, ErrEngineBroken
	}
	offsetBeforeWrite := e.dbOffset
	defer func() {
		if err != nil {
			log.Println("[sqlite] return err to user", err.Error(), "offsetBeforeWrite:", offsetBeforeWrite, "offsetAfterWrite:", e.dbOffset)
			e.dbOffset = offsetBeforeWrite
		}
		err1 := c.close(commit)
<<<<<<< HEAD
		if err == nil {
			if err1 != nil {
				log.Println("[sqlite] got error during to close: ", err1.Error())
			}
			err = err1
=======
		if err1 != nil {
			err = multierr.Append(err, err1)
>>>>>>> 9bb0106a
		}
	}()
	e.opt.StatsOptions.measureWaitDurationSince(waitDo, startTimeBeforeLock)
	defer e.opt.StatsOptions.measureSqliteTxDurationSince(txDo, queryName, time.Now())
	buffer, err := fn(c, nil)
	if err != nil {
		return nil, err
	}
	if e.opt.DurabilityMode == NoBinlog {
		e.rw.spOk = err == nil
		commit = func(c Conn) error {
			return e.commitRWTXAndStartNewLocked(c, true, false, true)
		}
		return nil, err
	}
	shouldWriteBinlog := len(buffer) > 0
	isReadOp := !shouldWriteBinlog
	if shouldWriteBinlog && e.mode == replica {
		return nil, fmt.Errorf("failed to write binlog in replica mode") // TODO replace with GMS error
	}
	var ch chan struct{}
	waitCommitMode := e.opt.DurabilityMode == WaitCommit
	mustCommitNow := e.mustCommitNow(waitCommitMode, isReadOp)
	var offsetAfterWritePredicted int64
	if shouldWriteBinlog {
		offsetAfterWritePredicted = offsetBeforeWrite + int64(fsbinlog.AddPadding(len(buffer)))

		err = binlogUpdateOffset(c, offsetAfterWritePredicted)
		if err != nil {
			log.Println("[sqlite] failed to update binlog position:", err.Error())
			return nil, err
		}

		var offsetAfterWrite int64
		if waitCommitMode || mustCommitNow {
			offsetAfterWrite, err = e.binlog.AppendASAP(e.dbOffset, buffer)
		} else {
			offsetAfterWrite, err = e.binlog.Append(e.dbOffset, buffer)
		}
		if err != nil {
			log.Println("[sqlite] got error from binlog:", err.Error())
			return nil, err
		}
		// after this line can't rollback tx!!!!!!
		e.dbOffset = offsetAfterWrite
	}
	if e.opt.CommitOnEachWrite {
		commit = func(c Conn) error {
			return e.commitRWTXAndStartNewLocked(c, true, false, true)
		}
		mustCommitNow = false
	}
	if waitCommitMode || mustCommitNow {
		e.waitQMx.Lock()
		info, _ := e.committedInfo.Load().(*committedInfo)
		// check if commit was already done
		alreadyCommitted := offsetAfterWritePredicted <= info.offset
		uncommittedWriteExists := len(e.waitQ) > 0
		if (waitCommitMode && isReadOp && uncommittedWriteExists) ||
			(waitCommitMode && !isReadOp && !alreadyCommitted) ||
			(!waitCommitMode && mustCommitNow && !alreadyCommitted) {
			ch = make(chan struct{})
			e.waitQ = append(e.waitQ, waitCommitInfo{
				offset:   offsetAfterWritePredicted,
				waitCh:   ch,
				readWait: isReadOp,
			})
		}
		e.waitQMx.Unlock()
	}
	if mustCommitNow && ch != nil {
		<-ch
		ch = nil
		commit = func(c Conn) error {
			return e.commitRWTXAndStartNewLocked(c, true, false, false)
		}
	}
	e.rw.spOk = err == nil
	return ch, err
}

// Do require handle of ErrEngineBroken
func (e *Engine) Do(ctx context.Context, queryName string, fn func(Conn, []byte) ([]byte, error)) error {
	if e.readOnlyEngine {
		return ErrReadOnly
	}
	ch, err := e.doWithoutWait(ctx, queryName, fn)
	if err != nil {
		return err
	}
	if ch != nil {
		<-ch
	}
	return nil
}

func (e *Engine) rareLog(format string, v ...any) {
	e.logMx.Lock()
	defer e.logMx.Unlock()
	now := time.Now()
	if now.After(e.nextLogTime) {
		log.Printf(format, v...)
		e.nextLogTime = now.Add(time.Second * 10)
	}
}

func binlogUpdateOffset(c Conn, offset int64) error {
	_, err := c.Exec("__update_binlog_pos", "UPDATE __binlog_offset set offset = $offset;", Int64("$offset", offset))
	return err
}<|MERGE_RESOLUTION|>--- conflicted
+++ resolved
@@ -85,7 +85,7 @@
 )
 
 var (
-	safeStatements = []string{"SELECT", "INSERT", "UPDATE", "DELETE", "REPLACE", "UPSERT"}
+	safeStatements   = []string{"SELECT", "INSERT", "UPDATE", "DELETE", "REPLACE", "UPSERT"}
 )
 
 type (
@@ -774,16 +774,11 @@
 			e.dbOffset = offsetBeforeWrite
 		}
 		err1 := c.close(commit)
-<<<<<<< HEAD
 		if err == nil {
 			if err1 != nil {
 				log.Println("[sqlite] got error during to close: ", err1.Error())
 			}
-			err = err1
-=======
-		if err1 != nil {
 			err = multierr.Append(err, err1)
->>>>>>> 9bb0106a
 		}
 	}()
 	e.opt.StatsOptions.measureWaitDurationSince(waitDo, startTimeBeforeLock)
