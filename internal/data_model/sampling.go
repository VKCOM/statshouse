// Copyright 2022 V Kontakte LLC
//
// This Source Code Form is subject to the terms of the Mozilla Public
// License, v. 2.0. If a copy of the MPL was not distributed with this
// file, You can obtain one at https://mozilla.org/MPL/2.0/.

package data_model

import (
	"math"
	"sort"

	"pgregory.net/rand"

	"github.com/vkcom/statshouse/internal/data_model/gen2/tlstatshouse"
	"github.com/vkcom/statshouse/internal/format"
)

type (
	SamplingMultiItemPair struct {
		Key         Key
		Item        *MultiItem
		WhaleWeight float64 // whale selection criteria, for now sum Counters
		Size        int
		MetricID    int32
		metric      *format.MetricMetaValue
		group       *format.MetricsGroup
		fairKey     int32
	}

	SamplerGroup struct { // either metric group, metric or fair key
		MetricID int32
		SF       float64

		roundFactors  bool
		noSampleAgent bool
		weight        int64 // actually, effective weight
		sumSize       int64
		items         []SamplingMultiItemPair
	}

	SamplerConfig struct {
		// Options
		ModeAgent    bool // to support "NoSampleAgent" option above
		SampleGroups bool
		SampleKeys   bool

		// External services
		Meta format.MetaStorageInterface
		Rand *rand.Rand

		// Called when sampling algorithm decides to either keep or discard the item
		KeepF    func(Key, *MultiItem)
		DiscardF func(Key, *MultiItem)

		// Unit tests support
		RoundF  func(float64, *rand.Rand) float64 // rounds sample factor to an integer
		SelectF func([]SamplingMultiItemPair, float64, *rand.Rand) int
	}

	Sampler struct {
		items     []SamplingMultiItemPair
		config    SamplerConfig
		partF     []func([]SamplingMultiItemPair) ([]SamplerGroup, int64)
		nilMetric format.MetricMetaValue
		nilGroup  format.MetricsGroup
	}

	SamplerStep struct {
		Groups      []SamplerGroup // sorted by SumSize/Weight ratio ascending
		BudgetNum   int64          // groups starting from StartPos were sampled to fit the budget=BudgetNum/BudgetDenom
		BudgetDenom int64          // budget denominator
		StartPos    int            // groups left of StartPos were not sampled
		SumWeight   int64          // summary weight of groups starting from StartPos
	}

	SamplerStatistics struct {
		Count   int                                 // number of metrics with SF > 1
		Steps   []SamplerStep                       // steps contributed to "Count"
		Items   map[[3]int32]*SamplerStatisticsItem // grouped by [namespace, group, metric_kind]
		Metrics map[int32]int                       // series count grouped by metric
	}

	SamplerStatisticsItem struct {
		SumSizeKeep    ItemValue
		SumSizeDiscard ItemValue
	}
)

func NewSampler(capacity int, config SamplerConfig) Sampler {
	if config.RoundF == nil {
		config.RoundF = roundSampleFactor
	}
	if config.SelectF == nil {
		config.SelectF = selectRandom
	}
	h := Sampler{
		items:  make([]SamplingMultiItemPair, 0, capacity),
		config: config,
		nilMetric: format.MetricMetaValue{
			EffectiveWeight: format.EffectiveWeightOne,
		},
		nilGroup: format.MetricsGroup{
			EffectiveWeight: format.EffectiveWeightOne,
		},
	}
	if config.SampleGroups {
		h.partF = append(h.partF, partitionByGroup)
	}
	h.partF = append(h.partF, partitionByMetric)
	if config.SampleKeys {
		h.partF = append(h.partF, partitionByKey)
	}
	return h
}

func (h *Sampler) Add(p SamplingMultiItemPair) {
	if p.Size <= 0 { // size can't be zero or less, sanity check
		return
	}
	if p.Item.MetricMeta != nil && p.MetricID == p.Item.MetricMeta.MetricID {
		p.metric = p.Item.MetricMeta
	} else {
		p.metric = h.getMetricMeta(p.MetricID)
	}
	if h.config.SampleGroups {
		p.group = h.getGroupMeta(p.metric.GroupID)
	} else {
		p.group = &h.nilGroup
	}
	if h.config.SampleKeys {
		x := p.metric.FairKeyIndex
		if 0 <= x || x < format.MaxTags {
			p.fairKey = p.Key.Keys[x]
		}
	}
	h.items = append(h.items, p)
}

func (h *Sampler) Run(budgetNum, budgetDenom int64) SamplerStatistics {
	// Partition by group/metric/key and run
	sort.Slice(h.items, func(i, j int) bool {
		var lhs, rhs *SamplingMultiItemPair = &h.items[i], &h.items[j]
		if lhs.group.ID != rhs.group.ID {
			return lhs.group.ID < rhs.group.ID
		}
		if lhs.MetricID != rhs.MetricID {
			return lhs.MetricID < rhs.MetricID
		}
		return lhs.fairKey < rhs.fairKey
	})
	stat := SamplerStatistics{
		Items:   map[[3]int32]*SamplerStatisticsItem{},
		Metrics: map[int32]int{},
	}
	h.run(h.items, 0, budgetNum, budgetDenom, &stat)
	return stat
}

func (h *Sampler) run(s []SamplingMultiItemPair, depth int, budgetNum, budgetDenom int64, stat *SamplerStatistics) {
	// The following two cases should not happen, but if they do, it will cause panic
	if budgetNum < 1 {
		budgetNum = 1
	}
	if budgetDenom < 1 {
		budgetDenom = 1
	}
	// Partition, then sort groups by sumSize/weight ratio
	groups, sumWeight := h.partF[depth](s)
	sort.Slice(groups, func(i, j int) bool {
		var lhs, rhs *SamplerGroup = &groups[i], &groups[j]
		return lhs.sumSize*rhs.weight < rhs.sumSize*lhs.weight // comparing rational numbers
	})
	// Groups smaller than the budget aren't sampled
	pos := 0
	for i := range groups {
		g := &groups[i]
		if g.sumSize*budgetDenom*sumWeight > budgetNum*g.weight {
			break // SF > 1
		}
		budgetNum -= g.sumSize * budgetDenom
		sumWeight -= g.weight
		h.keep(g, stat)
		pos++
	}
	// Sample remaining groups who didn't fit into the budget
	n := 0 // number of "sample" calls with g.SF > 1
	for i := pos; i < len(groups); i++ {
		g := &groups[i]
		if g.noSampleAgent && h.config.ModeAgent {
			h.keep(g, stat)
		} else if depth < len(h.partF)-1 {
			d := budgetDenom * (int64(len(groups) - pos)) // group budget denominator
			h.run(g.items, depth+1, budgetNum, d, stat)
		} else {
			h.sample(g, budgetNum, budgetDenom, sumWeight, stat)
			if g.SF > 1 {
				n++
			}
		}
	}
	// Update statistics
	if n != 0 {
		stat.Count += n
		stat.Steps = append(stat.Steps, SamplerStep{
			Groups:      groups,
			BudgetNum:   budgetNum,
			BudgetDenom: budgetDenom,
			StartPos:    pos,
			SumWeight:   sumWeight,
		})
	}
}

func (h *Sampler) keep(g *SamplerGroup, stat *SamplerStatistics) {
	for i := range g.items {
		p := &g.items[i]
		p.Item.SF = 1 // communicate selected factor to next step of processing
		if h.config.KeepF != nil {
			h.config.KeepF(p.Key, p.Item)
		}
		stat.add(p, true)
	}
}

func (h *Sampler) sample(g *SamplerGroup, budgetNum, budgetDenom, sumWeight int64, stat *SamplerStatistics) {
	var (
		sfNum   = g.sumSize * budgetDenom * sumWeight
		sfDenom = budgetNum * g.weight
	)
	if sfNum < 1 {
		sfNum = 1
	}
	if sfDenom < 1 {
		sfDenom = 1
	}
	sf := float64(sfNum) / float64(sfDenom)
	if g.roundFactors {
		sf = h.config.RoundF(sf, h.config.Rand)
		if sf <= 1 { // many sample factors are between 1 and 2, so this is worthy optimization
			h.keep(g, stat)
			return
		}
		sfNum = int64(sf)
		sfDenom = 1
	}
	g.SF = sf
	// Keep whales
	//
	// Often we have a few rows with dominating counts (whales). If we randomly discard those rows, we get wild fluctuation
	// of sums. On the other hand if we systematically discard rows with small counts, rare events, like errors cannot get through.
	// So we allow half of sampling budget for whales, and the other half is spread fairly between other events.
	var (
		items = g.items
		pos   = int(int64(len(items)) * sfDenom / sfNum / 2) // len(items) / sf / 2
	)
	if pos > 0 {
		if pos > len(items) { // should always hold but checking is cheap
			pos = len(items)
		}
		sort.Slice(items, func(i, j int) bool {
			return items[i].WhaleWeight > items[j].WhaleWeight
		})
		for i := 0; i < pos; i++ {
			p := &items[i]
			p.Item.SF = 1 // communicate selected factor to next step of processing
			if h.config.KeepF != nil {
				h.config.KeepF(p.Key, p.Item)
			}
			stat.add(p, true)
		}
		sf *= 2 // space has been taken by whales
		items = items[pos:]
	}
	// Sample tail
	pos = h.config.SelectF(items, sf, h.config.Rand)
	for i := 0; i < pos; i++ {
		p := &items[i]
		p.Item.SF = sf // communicate selected factor to next step of processing
		if h.config.KeepF != nil {
			h.config.KeepF(p.Key, p.Item)
		}
		stat.add(p, true)
	}
	for i := pos; i < len(items); i++ {
		p := &items[i]
		p.Item.SF = sf // communicate selected factor to next step of processing
		if h.config.DiscardF != nil {
			h.config.DiscardF(p.Key, p.Item)
		}
		stat.add(p, false)
	}
}

func (stat *SamplerStatistics) add(p *SamplingMultiItemPair, keep bool) {
	var metricKind int32
	switch {
	case p.Item.Tail.ValueTDigest != nil:
		metricKind = format.TagValueIDSizePercentiles
	case p.Item.Tail.HLL.ItemsCount() != 0:
		metricKind = format.TagValueIDSizeUnique
	case p.Item.Tail.Value.ValueSet:
		metricKind = format.TagValueIDSizeValue
	default:
		metricKind = format.TagValueIDSizeCounter
	}
	k := [3]int32{p.metric.NamespaceID, p.metric.GroupID, metricKind}
	v := stat.Items[k]
	if v == nil {
		v = &SamplerStatisticsItem{}
		stat.Items[k] = v
	}
	if keep {
		v.SumSizeKeep.AddValue(float64(p.Size))
	} else {
		v.SumSizeDiscard.AddValue(float64(p.Size))
	}
	stat.Metrics[p.MetricID]++
}

func partitionByGroup(s []SamplingMultiItemPair) ([]SamplerGroup, int64) {
	if len(s) == 0 {
		return nil, 0
	}
	newSamplerGroup := func(items []SamplingMultiItemPair, sumSize int64) SamplerGroup {
		weight := items[0].group.EffectiveWeight
		if weight < 1 { // weight can't be zero or less, sanity check
			weight = 1
		}
		return SamplerGroup{
			weight:  weight,
			items:   items,
			sumSize: sumSize,
		}
	}
	var res []SamplerGroup
	var sumWeight int64
	var i, j int
	sumSize := int64(s[0].Size)
	for j = 1; j < len(s); j++ {
		if s[i].group.ID != s[j].group.ID {
			v := newSamplerGroup(s[i:j], sumSize)
			res = append(res, v)
			sumWeight += v.weight
			i = j
			sumSize = 0
		}
		sumSize += int64(s[j].Size)
	}
	v := newSamplerGroup(s[i:j], sumSize)
	res = append(res, v)
	sumWeight += v.weight
	return res, sumWeight
}

func partitionByMetric(s []SamplingMultiItemPair) ([]SamplerGroup, int64) {
	if len(s) == 0 {
		return nil, 0
	}
	newSamplerGroup := func(items []SamplingMultiItemPair, sumSize int64) SamplerGroup {
		weight := items[0].metric.EffectiveWeight
		if weight < 1 { // weight can't be zero or less, sanity check
			weight = 1
		}
		return SamplerGroup{
			MetricID:      items[0].MetricID,
			weight:        weight,
			items:         items,
			sumSize:       sumSize,
			roundFactors:  items[0].metric.RoundSampleFactors,
			noSampleAgent: items[0].metric.NoSampleAgent,
		}
	}
	var res []SamplerGroup
	var sumWeight int64
	var i, j int
	sumSize := int64(s[0].Size)
	for j = 1; j < len(s); j++ {
		if s[i].MetricID != s[j].MetricID {
			v := newSamplerGroup(s[i:j], sumSize)
			res = append(res, v)
			sumWeight += v.weight
			i = j
			sumSize = 0
		}
		sumSize += int64(s[j].Size)
	}
	v := newSamplerGroup(s[i:j], sumSize)
	res = append(res, v)
	sumWeight += v.weight
	return res, sumWeight
}

func partitionByKey(s []SamplingMultiItemPair) ([]SamplerGroup, int64) {
	if len(s) == 0 {
		return nil, 0
	}
	x := s[0].metric.FairKeyIndex
	if x < 0 || format.MaxTags <= x {
		weight := int64(format.EffectiveWeightOne)
		return []SamplerGroup{{weight: weight, items: s}}, weight
	}
	newSamplerGroup := func(items []SamplingMultiItemPair, sumSize int64) SamplerGroup {
		return SamplerGroup{
			MetricID:      items[0].MetricID,
			weight:        1,
			items:         items,
			sumSize:       sumSize,
			roundFactors:  items[0].metric.RoundSampleFactors,
			noSampleAgent: items[0].metric.NoSampleAgent,
		}
	}
	var res []SamplerGroup
	var sumWeight int64
	var i, j int
	sumSize := int64(s[0].Size)
	for j = 1; j < len(s); j++ {
		if s[i].fairKey != s[j].fairKey {
			v := newSamplerGroup(s[i:j], sumSize)
			res = append(res, v)
			sumWeight += v.weight
			i = j
			sumSize = 0
		}
		sumSize += int64(s[j].Size)
	}
	v := newSamplerGroup(s[i:j], sumSize)
	res = append(res, v)
	sumWeight += v.weight
	return res, sumWeight
}

func (h *Sampler) getMetricMeta(metricID int32) *format.MetricMetaValue {
	if h.config.Meta == nil {
		return &h.nilMetric
	}
	if meta := h.config.Meta.GetMetaMetric(metricID); meta != nil {
		return meta
	}
	if meta := format.BuiltinMetrics[metricID]; meta != nil {
		return meta
	}
	return &h.nilMetric
}

<<<<<<< HEAD
func (h *Sampler) getGroupMeta(groupID int64) *format.MetricsGroup {
	if groupID == format.BuiltinGroupIDBuiltin || h.config.Meta == nil {
=======
func (h *Sampler) getGroupMeta(groupID int32) *format.MetricsGroup {
	if h.config.Meta == nil || groupID == 0 {
>>>>>>> a05007ad
		return &h.nilGroup
	}
	if meta := h.config.Meta.GetGroup(groupID); meta != nil {
		return meta
	}
	return &h.nilGroup
}

func (s SamplerStatistics) GetSampleFactors(sf []tlstatshouse.SampleFactor) []tlstatshouse.SampleFactor {
	if s.Count == 0 {
		return sf
	}
	if sf == nil {
		sf = make([]tlstatshouse.SampleFactor, 0, s.Count)
	}
	for _, step := range s.Steps {
		sf = step.GetSampleFactors(sf)
	}
	return sf
}

func (s SamplerStep) GetSampleFactors(sf []tlstatshouse.SampleFactor) []tlstatshouse.SampleFactor {
	for _, b := range s.Groups {
		if b.SF > 1 {
			sf = append(sf, tlstatshouse.SampleFactor{
				Metric: b.MetricID,
				Value:  float32(b.SF),
			})
		}
	}
	return sf
}

func selectRandom(s []SamplingMultiItemPair, sf float64, r *rand.Rand) int {
	if sf <= 1 {
		return len(s)
	}
	var (
		x = float64(len(s)) / sf
		l = int(math.Floor(x))
		h = int(math.Ceil(x))
	)
	if len(s) <= l {
		return len(s)
	}
	n := 0
	for ; n < l; n++ {
		x := n + r.Intn(len(s)-n)
		s[n], s[x] = s[x], s[n]
	}
	if l != h && n < len(s) {
		x := n + r.Intn(2*(len(s)-n))
		if x < len(s) {
			s[n], s[x] = s[x], s[n]
			n++
		}
	}
	return n
}

// This function will be used in second sampling pass to fit all saved data in predefined budget
func SampleFactor(rnd *rand.Rand, sampleFactors map[int32]float64, metric int32) (float64, bool) {
	sf, ok := sampleFactors[metric]
	if !ok {
		return 1, true
	}
	if rnd.Float64()*sf < 1 {
		return sf, true
	}
	return 0, false
}

func roundSampleFactor(sf float64, rnd *rand.Rand) float64 {
	floor := math.Floor(sf)
	delta := sf - floor
	if rnd.Float64() < delta {
		return floor + 1
	}
	return floor
}

// This function assumes structure of hour table with time = toStartOfHour(time)
// This turned out bad idea, so we do not use it anywhere now
func SampleFactorDeterministic(sampleFactors map[int32]float64, key Key, time uint32) (float64, bool) {
	sf, ok := sampleFactors[key.Metric]
	if !ok {
		return 1, true
	}
	// Deterministic sampling - we select random set of allowed keys per hour
	key.Metric = int32(time/3600) * 3600 // a bit of hack, we do not need metric here, so we replace it with toStartOfHour(time)
	ha := key.Hash()
	if float64(ha>>32)*sf < (1 << 32) { // 0.XXXX * sf < 1 condition shifted left by 32
		return sf, true
	}
	return 0, false
}<|MERGE_RESOLUTION|>--- conflicted
+++ resolved
@@ -443,13 +443,8 @@
 	return &h.nilMetric
 }
 
-<<<<<<< HEAD
 func (h *Sampler) getGroupMeta(groupID int64) *format.MetricsGroup {
-	if groupID == format.BuiltinGroupIDBuiltin || h.config.Meta == nil {
-=======
-func (h *Sampler) getGroupMeta(groupID int32) *format.MetricsGroup {
 	if h.config.Meta == nil || groupID == 0 {
->>>>>>> a05007ad
 		return &h.nilGroup
 	}
 	if meta := h.config.Meta.GetGroup(groupID); meta != nil {
