--- conflicted
+++ resolved
@@ -43,13 +43,9 @@
 	// actually 1 test, but grouped by small test case (need to run together)
 	t.Run("updateJournal test(each other depends on previous)", func(t *testing.T) {
 		descrField := "__description"
-<<<<<<< HEAD
-		value, _ := format.BuiltinMetrics(format.BuiltinMetricIDAPIBRS)
-=======
 		value := format.BuiltinMetrics[format.BuiltinMetricIDAPIBRS]
 		value.Name = "test_metric"
 		value.GroupID = 0
->>>>>>> f581a6eb
 		_ = value.RestoreCachedInfo()
 		metricBytes, err := value.MarshalBinary()
 		require.NoError(t, err)
