--- conflicted
+++ resolved
@@ -1053,12 +1053,9 @@
 	}
 	log.Printf("Remote config: updated config from metric %q", format.StatshouseAggregatorRemoteConfigMetric)
 	a.configMu.Lock()
-<<<<<<< HEAD
-=======
 	if len(config.ClusterShardsAddrs) == 0 {
 		config.ClusterShardsAddrs = a.config.ClusterShardsAddrs
 	}
->>>>>>> fd7be09a
 	if !slices.Equal(config.ClusterShardsAddrs, a.configR.ClusterShardsAddrs) {
 		a.cfgNotifier.notifyConfigChange()
 	}
