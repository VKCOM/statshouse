--- conflicted
+++ resolved
@@ -133,13 +133,9 @@
 		a.sh2.AddCounterHostAERA(nowUnix, format.BuiltinMetricMetaAutoConfig,
 			[]int32{0, 0, 0, 0, format.TagValueIDAutoConfigLongpoll},
 			1, hostTagBytes, aera)
-<<<<<<< HEAD
-		a.cfgNotifier.addClient(hctx)
-=======
 		a.cfgNotifier.mu.Lock()
 		defer a.cfgNotifier.mu.Unlock()
 		a.cfgNotifier.clients[hctx] = struct{}{}
->>>>>>> fd7be09a
 		return hctx.HijackResponse(a.cfgNotifier)
 	}
 	a.sh2.AddCounterHostAERA(nowUnix, format.BuiltinMetricMetaAutoConfig,
