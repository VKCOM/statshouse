// Copyright 2022 V Kontakte LLC
//
// This Source Code Form is subject to the terms of the Mozilla Public
// License, v. 2.0. If a copy of the MPL was not distributed with this
// file, You can obtain one at https://mozilla.org/MPL/2.0/.

package format

import (
	"log"
	"math"
	"strconv"
)

const (
	TagIDShift       = 100 // "0" is set to 100, "1" to 101, "_s" to 99, "_h" to 98, leaving space in both directions
	TagIDShiftLegacy = 2   // in the past we used this shift, so it got into DB

	tagStringForUI = "tag"

	BuiltinGroupIDDefault = -4 // for all metrics with group not known. We want to edit it in the future, so not 0
	BuiltinGroupIDBuiltin = -2 // for all built in metrics except host
	BuiltinGroupIDHost    = -3 // host built in metrics
	BuiltinGroupIDMissing = -5 // indicates missing metadata while running sampling, should not happen

	BuiltinNamespaceIDDefault = -5
	BuiltinNamespaceIDMissing = -6 // indicates missing metadata while running sampling, should not happen

	BuiltinMetricIDAgentSamplingFactor        = -1
	BuiltinMetricIDAggBucketReceiveDelaySec   = -2 // Also approximates insert delay, interesting for historic buckets
	BuiltinMetricIDAggInsertSize              = -3 // If all contributors come on time, count will be 1 (per shard). If some come through historic conveyor, can be larger.
	BuiltinMetricIDTLByteSizePerInflightType  = -4
	BuiltinMetricIDAggKeepAlive               = -5 // How many keep-alive were among contributors
	BuiltinMetricIDAggSizeCompressed          = -6
	BuiltinMetricIDAggSizeUncompressed        = -7
	BuiltinMetricIDAggAdditionsToEstimator    = -8 // How many new tags were inserted into bucket
	BuiltinMetricIDAggHourCardinality         = -9
	BuiltinMetricIDAggSamplingFactor          = -10
	BuiltinMetricIDIngestionStatus            = -11
	BuiltinMetricIDAggInsertTime              = -12
	BuiltinMetricIDAggHistoricBucketsWaiting  = -13
	BuiltinMetricIDAggBucketAggregateTimeSec  = -14
	BuiltinMetricIDAggActiveSenders           = -15
	BuiltinMetricIDAgentDiskCacheErrors       = -18
	BuiltinMetricIDTimingErrors               = -20
	BuiltinMetricIDAgentReceivedBatchSize     = -21
	BuiltinMetricIDAggMapping                 = -23
	BuiltinMetricIDAggInsertTimeReal          = -24
	BuiltinMetricIDAgentHistoricQueueSize     = -25
	BuiltinMetricIDAggHistoricSecondsWaiting  = -26
	BuiltinMetricIDAggInsertSizeReal          = -27
	BuiltinMetricIDAgentPerMetricSampleBudget = -29 // Not informative - TODO improve or remove
	BuiltinMetricIDAgentMapping               = -30
	BuiltinMetricIDAgentReceivedPacketSize    = -31
	BuiltinMetricIDAggMappingCreated          = -33
	BuiltinMetricIDVersions                   = -34
	BuiltinMetricIDBadges                     = -35 // copy of some other metrics for efficient show of errors and warnings
	BuiltinMetricIDAutoConfig                 = -36
	BuiltinMetricIDJournalVersions            = -37 // has smart custom sending logic
	BuiltinMetricIDPromScrapeTime             = -38
	BuiltinMetricIDAgentHeartbeatVersion      = -41 // TODO - remove
	BuiltinMetricIDAgentHeartbeatArgs         = -42 // TODO - remove, this metric was writing larger than allowed strings to DB in the past
	BuiltinMetricIDUsageMemory                = -43
	BuiltinMetricIDUsageCPU                   = -44
	BuiltinMetricIDGeneratorConstCounter      = -45
	BuiltinMetricIDGeneratorSinCounter        = -46
	BuiltinMetricIDHeartbeatVersion           = -47
	BuiltinMetricIDHeartbeatArgs              = -48 // this metric was writing larger than allowed strings to DB in the past
	// BuiltinMetricIDAPIRPCServiceTime       = -49 // deprecated, replaced by "__api_service_time"
	BuiltinMetricIDAPIBRS = -50
	// BuiltinMetricIDAPIEndpointResponseTime = -51 // deprecated, replaced by "__api_response_time"
	// BuiltinMetricIDAPIEndpointServiceTime  = -52 // deprecated, replaced by "__api_service_time"
	BuiltinMetricIDBudgetHost                 = -53 // these 2 metrics are invisible, but host mapping is flood-protected by their names
	BuiltinMetricIDBudgetAggregatorHost       = -54 // we want to see limits properly credited in flood meta metric tags
	BuiltinMetricIDAPIActiveQueries           = -55
	BuiltinMetricIDRPCRequests                = -56
	BuiltinMetricIDBudgetUnknownMetric        = -57
	BuiltinMetricIDHeartbeatArgs2             = -58 // TODO: not recorded any more, remove later
	BuiltinMetricIDHeartbeatArgs3             = -59 // TODO: not recorded any more, remove later
	BuiltinMetricIDHeartbeatArgs4             = -60 // TODO: not recorded any more, remove later
	BuiltinMetricIDContributorsLog            = -61
	BuiltinMetricIDContributorsLogRev         = -62
	BuiltinMetricIDGeneratorGapsCounter       = -63
	BuiltinMetricIDGroupSizeBeforeSampling    = -64
	BuiltinMetricIDGroupSizeAfterSampling     = -65
	BuiltinMetricIDAPISelectBytes             = -66
	BuiltinMetricIDAPISelectRows              = -67
	BuiltinMetricIDAPISelectDuration          = -68
	BuiltinMetricIDAgentHistoricQueueSizeSum  = -69
	BuiltinMetricIDAPISourceSelectRows        = -70
	BuiltinMetricIDSystemMetricScrapeDuration = -71
	BuiltinMetricIDMetaServiceTime            = -72
	BuiltinMetricIDMetaClientWaits            = -73
	BuiltinMetricIDAgentUDPReceiveBufferSize  = -74
	BuiltinMetricIDAPIMetricUsage             = -75
	BuiltinMetricIDAPIServiceTime             = -76
	BuiltinMetricIDAPIResponseTime            = -77
	BuiltinMetricIDSrcTestConnection          = -78
	BuiltinMetricIDAggTimeDiff                = -79
	BuiltinMetricIDSrcSamplingMetricCount     = -80
	BuiltinMetricIDAggSamplingMetricCount     = -81
	BuiltinMetricIDSrcSamplingSizeBytes       = -82
	BuiltinMetricIDAggSamplingSizeBytes       = -83
	BuiltinMetricIDUIErrors                   = -84
	BuiltinMetricIDStatsHouseErrors           = -85
	BuiltinMetricIDSrcSamplingBudget          = -86
	BuiltinMetricIDAggSamplingBudget          = -87
	BuiltinMetricIDSrcSamplingGroupBudget     = -88
	BuiltinMetricIDAggSamplingGroupBudget     = -89
<<<<<<< HEAD
	BuiltinMetricIDAPICacheHit                = -90

=======
	BuiltinMetricIDPromQLEngineTime           = -90
>>>>>>> 00f73b30
	// [-1000..-2000] reserved by host system metrics
	// [-10000..-12000] reserved by builtin dashboard

	// metric names used in code directly
	BuiltinMetricNameAggBucketReceiveDelaySec   = "__agg_bucket_receive_delay_sec"
	BuiltinMetricNameAgentSamplingFactor        = "__src_sampling_factor"
	BuiltinMetricNameAggSamplingFactor          = "__agg_sampling_factor"
	BuiltinMetricNameIngestionStatus            = "__src_ingestion_status"
	BuiltinMetricNameAggMappingCreated          = "__agg_mapping_created"
	BuiltinMetricNameBadges                     = "__badges"
	BuiltinMetricNamePromScrapeTime             = "__prom_scrape_time"
	BuiltinMetricNameAPIRPCServiceTime          = "__api_rpc_service_time" // TODO: delete when agents & aggregators get "__api_service_time" builtin
	BuiltinMetricNameMetaServiceTime            = "__meta_rpc_service_time"
	BuiltinMetricNameMetaClientWaits            = "__meta_load_journal_client_waits"
	BuiltinMetricNameUsageMemory                = "__usage_mem"
	BuiltinMetricNameUsageCPU                   = "__usage_cpu"
	BuiltinMetricNameAPIBRS                     = "__api_big_response_storage_size"
	BuiltinMetricNameAPISelectBytes             = "__api_ch_select_bytes"
	BuiltinMetricNameAPISelectRows              = "__api_ch_select_rows"
	BuiltinMetricNameAPISourceSelectRows        = "__api_ch_source_select_rows"
	BuiltinMetricNameAPISelectDuration          = "__api_ch_select_duration"
	BuiltinMetricNameBudgetHost                 = "__budget_host"
	BuiltinMetricNameBudgetAggregatorHost       = "__budget_aggregator_host"
	BuiltinMetricNameAPIActiveQueries           = "__api_active_queries"
	BuiltinMetricNameBudgetUnknownMetric        = "__budget_unknown_metric"
	BuiltinMetricNameSystemMetricScrapeDuration = "__system_metrics_duration"
	BuiltinMetricNameAgentUDPReceiveBufferSize  = "__src_udp_receive_buffer_size"
	BuiltinMetricNameAPIMetricUsage             = "__api_metric_usage"
	BuiltinMetricNameAPIServiceTime             = "__api_service_time"
	BuiltinMetricNameAPIResponseTime            = "__api_response_time"
	BuiltinMetricNameSrcTestConnection          = "__src_test_connection"
	BuiltinMetricNameAggTimeDiff                = "__src_agg_time_diff"
	BuiltinMetricNameHeartbeatVersion           = "__heartbeat_version"
	BuiltinMetricNameStatsHouseErrors           = "__statshouse_errors"
<<<<<<< HEAD
	BuiltinMetricNameAPICacheHit                = "__api_cache_hit_rate"
=======
	BuiltinMetricNamePromQLEngineTime           = "__promql_engine_time"
>>>>>>> 00f73b30

	TagValueIDBadgeAgentSamplingFactor = -1
	TagValueIDBadgeAggSamplingFactor   = -10
	TagValueIDBadgeIngestionErrors     = 1
	TagValueIDBadgeAggMappingErrors    = 2
	TagValueIDBadgeContributors        = 3 // # of agents who sent this second. Hyper important to distinguish between holes in your data and problems with agents (no connectivity, etc.).
	TagValueIDBadgeIngestionWarnings   = 4

	TagValueIDRPCRequestsStatusOK          = 1
	TagValueIDRPCRequestsStatusErrLocal    = 2
	TagValueIDRPCRequestsStatusErrUpstream = 3
	TagValueIDRPCRequestsStatusHijack      = 4
	TagValueIDRPCRequestsStatusNoHandler   = 5

	TagValueIDProduction = 1
	TagValueIDStaging    = 2

	TagValueIDAPILaneFastLight = 1
	TagValueIDAPILaneFastHeavy = 2
	TagValueIDAPILaneSlowLight = 3
	TagValueIDAPILaneSlowHeavy = 4

	TagValueIDAPILaneFastLightv2 = 0
	TagValueIDAPILaneFastHeavyv2 = 1
	TagValueIDAPILaneSlowLightv2 = 2
	TagValueIDAPILaneSlowHeavyv2 = 3

	TagValueIDConveyorRecent   = 1
	TagValueIDConveyorHistoric = 2

	TagValueIDAggregatorOriginal = 1
	TagValueIDAggregatorSpare    = 2

	TagValueIDTimingFutureBucketRecent              = 1
	TagValueIDTimingFutureBucketHistoric            = 2
	TagValueIDTimingLateRecent                      = 3
	TagValueIDTimingLongWindowThrownAgent           = 4
	TagValueIDTimingLongWindowThrownAggregator      = 5
	TagValueIDTimingMissedSeconds                   = 6
	TagValueIDTimingLongWindowThrownAggregatorLater = 7
	TagValueIDTimingDiskOverflowThrownAgent         = 8

	TagValueIDRouteDirect       = 1
	TagValueIDRouteIngressProxy = 2

	TagValueIDSecondReal    = 1
	TagValueIDSecondPhantom = 2

	TagValueIDInsertTimeOK    = 1
	TagValueIDInsertTimeError = 2

	TagValueIDHistoricQueueMemory     = 1
	TagValueIDHistoricQueueDiskUnsent = 2
	TagValueIDHistoricQueueDiskSent   = 3

	TagValueIDDiskCacheErrorWrite             = 1
	TagValueIDDiskCacheErrorRead              = 2
	TagValueIDDiskCacheErrorDelete            = 3
	TagValueIDDiskCacheErrorReadNotConfigured = 5
	TagValueIDDiskCacheErrorCompressFailed    = 6

	TagValueIDSrcIngestionStatusOKCached                     = 10
	TagValueIDSrcIngestionStatusOKUncached                   = 11
	TagValueIDSrcIngestionStatusErrMetricNotFound            = 21
	TagValueIDSrcIngestionStatusErrNanInfValue               = 23
	TagValueIDSrcIngestionStatusErrNanInfCounter             = 24
	TagValueIDSrcIngestionStatusErrNegativeCounter           = 25
	TagValueIDSrcIngestionStatusErrMapOther                  = 30 // never written, for historic data
	TagValueIDSrcIngestionStatusWarnMapTagNameNotFound       = 33
	TagValueIDSrcIngestionStatusErrMapInvalidRawTagValue     = 34 // warning now, for historic data
	TagValueIDSrcIngestionStatusErrMapTagValueCached         = 35
	TagValueIDSrcIngestionStatusErrMapTagValue               = 36
	TagValueIDSrcIngestionStatusErrMapGlobalQueueOverload    = 37
	TagValueIDSrcIngestionStatusErrMapPerMetricQueueOverload = 38
	TagValueIDSrcIngestionStatusErrMapTagValueEncoding       = 39
	TagValueIDSrcIngestionStatusOKLegacy                     = 40 // never written, for historic data
	TagValueIDSrcIngestionStatusErrMetricNonCanonical        = 41 // never written, for historic data
	TagValueIDSrcIngestionStatusErrMetricInvisible           = 42
	TagValueIDSrcIngestionStatusErrLegacyProtocol            = 43 // we stopped adding metrics to conveyor via legacy protocol
	TagValueIDSrcIngestionStatusWarnDeprecatedT              = 44 // never written, for historic data
	TagValueIDSrcIngestionStatusWarnDeprecatedStop           = 45 // never written, for historic data
	TagValueIDSrcIngestionStatusWarnMapTagSetTwice           = 46
	TagValueIDSrcIngestionStatusWarnDeprecatedKeyName        = 47
	TagValueIDSrcIngestionStatusErrMetricNameEncoding        = 48
	TagValueIDSrcIngestionStatusErrMapTagNameEncoding        = 49
	TagValueIDSrcIngestionStatusErrValueUniqueBothSet        = 50
	TagValueIDSrcIngestionStatusWarnOldCounterSemantic       = 51 // never written, for historic data
	TagValueIDSrcIngestionStatusWarnMapInvalidRawTagValue    = 52

	TagValueIDPacketFormatLegacy   = 1
	TagValueIDPacketFormatTL       = 2
	TagValueIDPacketFormatMsgPack  = 3
	TagValueIDPacketFormatJSON     = 4
	TagValueIDPacketFormatProtobuf = 5
	TagValueIDPacketFormatRPC      = 6
	TagValueIDPacketFormatEmpty    = 7

	TagValueIDAgentReceiveStatusOK    = 1
	TagValueIDAgentReceiveStatusError = 2

	TagValueIDAggMappingDolphinLegacy = 1 // unused, remains for historic purpose
	TagValueIDAggMappingTags          = 2
	TagValueIDAggMappingMetaMetrics   = 3
	TagValueIDAggMappingJournalUpdate = 4

	TagValueIDAggSamplingFactorReasonInsertSize = 2 // we have no other reasons yet

	TagValueIDAggMappingStatusOKCached     = 1
	TagValueIDAggMappingStatusOKUncached   = 2
	TagValueIDAggMappingStatusErrUncached  = 3
	TagValueIDAggMappingStatusNotFound     = 4
	TagValueIDAggMappingStatusImmediateOK  = 5
	TagValueIDAggMappingStatusImmediateErr = 6
	TagValueIDAggMappingStatusEnqueued     = 7
	TagValueIDAggMappingStatusDelayedOK    = 8
	TagValueIDAggMappingStatusDelayedErr   = 9

	TagValueIDAgentFirstSampledMetricBudgetPerMetric = 1
	TagValueIDAgentFirstSampledMetricBudgetUnused    = 2

	TagValueIDGroupSizeSamplingFit     = 1
	TagValueIDGroupSizeSamplingSampled = 2

	TagValueIDAgentMappingStatusAllDead   = 1
	TagValueIDAgentMappingStatusOKFirst   = 2
	TagValueIDAgentMappingStatusOKSecond  = 3
	TagValueIDAgentMappingStatusErrSingle = 4
	TagValueIDAgentMappingStatusErrBoth   = 5

	TagValueIDAggMappingCreatedStatusOK                    = 1
	TagValueIDAggMappingCreatedStatusCreated               = 2
	TagValueIDAggMappingCreatedStatusFlood                 = 3
	TagValueIDAggMappingCreatedStatusErrorPMC              = 4
	TagValueIDAggMappingCreatedStatusErrorInvariant        = 5
	TagValueIDAggMappingCreatedStatusErrorNotAskedToCreate = 6
	TagValueIDAggMappingCreatedStatusErrorInvalidValue     = 7

	TagValueIDComponentAgent        = 1
	TagValueIDComponentAggregator   = 2
	TagValueIDComponentIngressProxy = 3
	TagValueIDComponentAPI          = 4

	TagValueIDAutoConfigOK             = 1
	TagValueIDAutoConfigErrorSend      = 2
	TagValueIDAutoConfigErrorKeepAlive = 3
	TagValueIDAutoConfigWrongCluster   = 4

	TagValueIDSizeCounter           = 1
	TagValueIDSizeValue             = 2
	TagValueIDSizeSingleValue       = 3
	TagValueIDSizePercentiles       = 4
	TagValueIDSizeUnique            = 5
	TagValueIDSizeStringTop         = 6
	TagValueIDSizeSampleFactors     = 7
	TagValueIDSizeIngestionStatusOK = 8
	TagValueIDSizeBuiltIn           = 9

	TagValueIDScrapeError = 1
	TagValueIDScrapeOK    = 2

	TagValueIDCPUUsageUser = 1
	TagValueIDCPUUsageSys  = 2

	TagValueIDHeartbeatEventStart     = 1
	TagValueIDHeartbeatEventHeartbeat = 2

	TagValueIDBuildArchAMD64 = 1
	TagValueIDBuildArch386   = 2
	TagValueIDBuildArchARM64 = 3
	TagValueIDBuildArchARM   = 4

	TagValueIDSystemMetricCPU       = 1
	TagValueIDSystemMetricDisk      = 2
	TagValueIDSystemMetricMemory    = 3
	TagValueIDSystemMetricNet       = 4
	TagValueIDSystemMetricPSI       = 5
	TagValueIDSystemMetricSocksStat = 6
	TagValueIDSystemMetricProtocols = 7
	TagValueIDSystemMetricVMStat    = 8
	TagValueIDSystemMetricDMesgStat = 9

	TagValueIDRPC  = 1
	TagValueIDHTTP = 2

	TagOKConnection = 1
	TagNoConnection = 2
	TagOtherError   = 3
	TagRPCError     = 4
	TagTimeoutError = 5

	TagValueIDSamplingDecisionKeep    = -1
	TagValueIDSamplingDecisionDiscard = -2

	TagValueIDDMESGParseError = 1
)

var (
	BuiltinMetricByName           map[string]*MetricMetaValue
	BuiltinMetricAllowedToReceive map[string]*MetricMetaValue

	// list of built-in metrics which can be sent as normal metric. Used by API and prometheus exporter
	// Description: "-" marks tags used in incompatible way in the past. We should not reuse such tags, because there would be garbage in historic data.

	BuiltinMetrics = map[int32]*MetricMetaValue{
		BuiltinMetricIDAgentSamplingFactor: {
			Name: BuiltinMetricNameAgentSamplingFactor,
			Kind: MetricKindValue,
			Description: `Sample factor selected by agent.
Calculated by agent from scratch every second to fit all collected data into network budget.
Count of this metric is proportional to # of clients who set it in particular second. 
Set only if greater than 1.`,
			Tags: []MetricMetaTag{{
				Description: "metric",
				IsMetric:    true,
			}, {
				Description: "-",
			}, {
				Description: "-",
			}, {
				Description: "-",
			}},
			PreKeyTagID: "1",
		},
		BuiltinMetricIDAggBucketReceiveDelaySec: {
			Name: BuiltinMetricNameAggBucketReceiveDelaySec,
			Kind: MetricKindValue,
			Description: `Difference between timestamp of received bucket and aggregator wall clock.
Count of this metric is # of agents who sent this second (per replica*shard), and they do it every second to keep this metric stable.
Set by aggregator.`,
			Tags: []MetricMetaTag{{
				Description: "-",
			}, {
				Description: "-",
			}, {
				Description: "-",
			}, {
				Description:   "conveyor",
				ValueComments: convertToValueComments(conveyorToValue),
			}, {
				Description:   "aggregator_role",
				ValueComments: convertToValueComments(aggregatorRoleToValue),
			}, {
				Description: "status",
				ValueComments: convertToValueComments(map[int32]string{
					TagValueIDSecondReal:    "real",
					TagValueIDSecondPhantom: "phantom",
				}),
			}, {
				Description: "-",
			}},
		},
		BuiltinMetricIDAggInsertSize: {
			Name:        "__agg_insert_size",
			Kind:        MetricKindValue,
			Description: "Size of aggregated bucket inserted into clickhouse. Written when second is inserted, which can be much later.",
			Tags: []MetricMetaTag{{
				Description: "-",
			}, {
				Description: "-",
			}, {
				Description: "-",
			}, {
				Description:   "conveyor",
				ValueComments: convertToValueComments(conveyorToValue),
			}, {
				Description:   "type",
				ValueComments: convertToValueComments(insertKindToValue),
			}, {
				Description: "-",
			}},
		},
		BuiltinMetricIDTLByteSizePerInflightType: {
			Name:        "__src_tl_byte_size_per_inflight_type",
			Kind:        MetricKindValue,
			Description: "Approximate uncompressed byte size of various parts of TL representation of time bucket.\nSet by agent.",
			Tags: []MetricMetaTag{{
				Description:   "inflight_type",
				ValueComments: convertToValueComments(insertKindToValue),
			}},
		},
		BuiltinMetricIDAggKeepAlive: {
			Name:        "__agg_keep_alive",
			Kind:        MetricKindCounter,
			Description: "Number of keep-alive empty inserts (which follow normal insert conveyor) in aggregated bucket.\nSet by aggregator.",
			Tags: []MetricMetaTag{{
				Description: "-",
			}, {
				Description: "-",
			}, {
				Description: "-",
			}, {
				Description: "-",
			}},
		},
		BuiltinMetricIDAggSizeCompressed: {
			Name:        "__agg_size_compressed",
			Kind:        MetricKindValue,
			Description: "Compressed size of bucket received from agent (size of raw TL request).\nSet by aggregator.",
			Tags: []MetricMetaTag{{
				Description: "-",
			}, {
				Description: "-",
			}, {
				Description: "-",
			}, {
				Description:   "conveyor",
				ValueComments: convertToValueComments(conveyorToValue),
			}, {
				Description:   "aggregator_role",
				ValueComments: convertToValueComments(aggregatorRoleToValue),
			}, {
				Description: "-",
			}},
		},
		BuiltinMetricIDAggSizeUncompressed: {
			Name:        "__agg_size_uncompressed",
			Kind:        MetricKindValue,
			Description: "Uncompressed size of bucket received from agent.\nSet by aggregator.",
			Tags: []MetricMetaTag{{
				Description: "-",
			}, {
				Description: "-",
			}, {
				Description: "-",
			}, {
				Description:   "conveyor",
				ValueComments: convertToValueComments(conveyorToValue),
			}, {
				Description:   "aggregator_role",
				ValueComments: convertToValueComments(aggregatorRoleToValue),
			}, {
				Description: "-",
			}},
		},
		BuiltinMetricIDAggAdditionsToEstimator: {
			Name: "__agg_additions_to_estimator",
			Kind: MetricKindValue,
			Description: `How many unique metric-tag combinations were inserted into aggregation bucket.
Set by aggregator. Max(value)@host shows host responsible for most combinations, and is very order-dependent.`,
			Tags: []MetricMetaTag{{
				Description: "-",
			}, {
				Description: "-",
			}, {
				Description: "-",
			}, {
				Description:   "conveyor",
				ValueComments: convertToValueComments(conveyorToValue),
			}, {
				Description:   "aggregator_role",
				ValueComments: convertToValueComments(aggregatorRoleToValue),
			}, {
				Description: "-",
			}},
		},
		BuiltinMetricIDAggHourCardinality: {
			Name: "__agg_hour_cardinality",
			Kind: MetricKindValue,
			Description: `Estimated unique metric-tag combinations per hour.
Linear interpolation between previous hour and value collected so far for this hour.
Steps of interpolation can be visible on graph.
Each aggregator writes value on every insert to particular second, multiplied by # of aggregator shards.
So avg() of this metric shows estimated full cardinality with or without grouping by aggregator.`,
			Resolution: 60,
			Tags: []MetricMetaTag{{
				Description: "-",
			}, {
				Description: "-",
			}, {
				Description: "-",
			}, {
				Description: "metric",
				IsMetric:    true,
			}},
			PreKeyTagID: "4",
		},
		BuiltinMetricIDAggSamplingFactor: {
			Name: BuiltinMetricNameAggSamplingFactor,
			Kind: MetricKindValue,
			Description: `Sample factor selected by aggregator.
Calculated by aggregator from scratch every second to fit all collected data into clickhouse insert budget.
Set only if greater than 1.`,
			Tags: []MetricMetaTag{{
				Description: "-",
			}, {
				Description: "-",
			}, {
				Description: "-",
			}, {
				Description: "metric",
				IsMetric:    true,
			}, {
				Description: "-", // we do not show sampling reason for now because there is single reason. We write it, though.
				ValueComments: convertToValueComments(map[int32]string{
					TagValueIDAggSamplingFactorReasonInsertSize: "insert_size",
				}),
			}},
			PreKeyTagID: "4",
		},
		BuiltinMetricIDIngestionStatus: {
			Name: BuiltinMetricNameIngestionStatus,
			Kind: MetricKindCounter,
			Description: `Status of receiving metrics by agent.
Most errors are due to various data format violation.
Some, like 'err_map_per_metric_queue_overload', 'err_map_tag_value', 'err_map_tag_value_cached' indicate tag mapping subsystem slowdowns or errors.
This metric uses sampling budgets of metric it refers to, so flooding by errors cannot affect other metrics.
'err_*_utf8'' statuses store original string value in hex.`,
			StringTopDescription: "string_value",
			Tags: []MetricMetaTag{{
				Description: "metric",
				IsMetric:    true,
			}, {
				Description: "status",
				ValueComments: convertToValueComments(map[int32]string{
					TagValueIDSrcIngestionStatusOKCached:                     "ok_cached",
					TagValueIDSrcIngestionStatusOKUncached:                   "ok_uncached",
					TagValueIDSrcIngestionStatusErrMetricNotFound:            "err_metric_not_found",
					TagValueIDSrcIngestionStatusErrNanInfValue:               "err_nan_inf_value",
					TagValueIDSrcIngestionStatusErrNanInfCounter:             "err_nan_inf_counter",
					TagValueIDSrcIngestionStatusErrNegativeCounter:           "err_negative_counter",
					TagValueIDSrcIngestionStatusErrMapOther:                  "err_map_other",
					TagValueIDSrcIngestionStatusWarnMapTagNameNotFound:       "warn_tag_not_found",
					TagValueIDSrcIngestionStatusErrMapInvalidRawTagValue:     "err_map_invalid_raw_tag_value",
					TagValueIDSrcIngestionStatusErrMapTagValueCached:         "err_map_tag_value_cached",
					TagValueIDSrcIngestionStatusErrMapTagValue:               "err_map_tag_value",
					TagValueIDSrcIngestionStatusErrMapGlobalQueueOverload:    "err_map_global_queue_overload",
					TagValueIDSrcIngestionStatusErrMapPerMetricQueueOverload: "err_map_per_metric_queue_overload",
					TagValueIDSrcIngestionStatusErrMapTagValueEncoding:       "err_validate_tag_value_utf8",
					TagValueIDSrcIngestionStatusOKLegacy:                     "ok_legacy_protocol",
					TagValueIDSrcIngestionStatusErrMetricNonCanonical:        "non_canonical_name",
					TagValueIDSrcIngestionStatusErrMetricInvisible:           "err_metric_disabled",
					TagValueIDSrcIngestionStatusErrLegacyProtocol:            "err_legacy_protocol",
					TagValueIDSrcIngestionStatusWarnDeprecatedT:              "warn_deprecated_field_t",
					TagValueIDSrcIngestionStatusWarnDeprecatedStop:           "warn_deprecated_field_stop",
					TagValueIDSrcIngestionStatusWarnMapTagSetTwice:           "warn_map_tag_set_twice",
					TagValueIDSrcIngestionStatusWarnDeprecatedKeyName:        "warn_deprecated_tag_name",
					TagValueIDSrcIngestionStatusErrMetricNameEncoding:        "err_validate_metric_utf8",
					TagValueIDSrcIngestionStatusErrMapTagNameEncoding:        "err_validate_tag_name_utf8",
					TagValueIDSrcIngestionStatusErrValueUniqueBothSet:        "err_value_unique_both_set",
					TagValueIDSrcIngestionStatusWarnOldCounterSemantic:       "warn_deprecated_counter_semantic",
					TagValueIDSrcIngestionStatusWarnMapInvalidRawTagValue:    "warn_map_invalid_raw_tag_value",
				}),
			}, {
				Description: "tag_id",
			}},
			PreKeyTagID: "1",
		},
		BuiltinMetricIDAggInsertTime: {
			Name:        "__agg_insert_time",
			Kind:        MetricKindValue,
			Description: "Time inserting this second into clickhouse took. Written when second is inserted, which can be much later.",
			Tags: []MetricMetaTag{{
				Description: "-",
			}, {
				Description: "-",
			}, {
				Description: "-",
			}, {
				Description:   "conveyor",
				ValueComments: convertToValueComments(conveyorToValue),
			}, {
				Description: "status",
				ValueComments: convertToValueComments(map[int32]string{
					TagValueIDInsertTimeOK:    "ok",
					TagValueIDInsertTimeError: "error",
				}),
			}},
		},
		BuiltinMetricIDAggHistoricBucketsWaiting: {
			Name: "__agg_historic_buckets_waiting",
			Kind: MetricKindValue,
			Description: `Time difference of historic seconds (several per contributor) waiting to be inserted via historic conveyor.
Count is number of such seconds waiting.`,
			Tags: []MetricMetaTag{{
				Description: "-",
			}, {
				Description: "-",
			}, {
				Description: "-",
			}, {
				Description:   "aggregator_role",
				ValueComments: convertToValueComments(aggregatorRoleToValue),
			}},
		},
		BuiltinMetricIDAggBucketAggregateTimeSec: {
			Name: "__agg_bucket_aggregate_time_sec",
			Kind: MetricKindValue,
			Description: `Time between agent bucket is received and fully aggregated into aggregator bucket.
Set by aggregator. Max(value)@host shows agent responsible for longest aggregation.`,
			Tags: []MetricMetaTag{{
				Description: "-",
			}, {
				Description: "-",
			}, {
				Description: "-",
			}, {
				Description:   "conveyor",
				ValueComments: convertToValueComments(conveyorToValue),
			}, {
				Description:   "aggregator_role",
				ValueComments: convertToValueComments(aggregatorRoleToValue),
			}, {
				Description: "-",
			}},
		},
		BuiltinMetricIDAggActiveSenders: {
			Name:        "__agg_active_senders",
			Kind:        MetricKindValue,
			Description: "Number of insert lines between aggregator and clickhouse busy with insertion.",
			Tags: []MetricMetaTag{{
				Description: "-",
			}, {
				Description: "-",
			}, {
				Description: "-",
			}, {
				Description:   "conveyor",
				ValueComments: convertToValueComments(conveyorToValue),
			}},
		},
		BuiltinMetricIDAgentDiskCacheErrors: {
			Name:        "__src_disc_cache_errors",
			Kind:        MetricKindCounter,
			Description: "Disk cache errors. Written by agent.",
			Tags: []MetricMetaTag{{
				Description: "kind",
				ValueComments: convertToValueComments(map[int32]string{
					TagValueIDDiskCacheErrorWrite:             "err_write",
					TagValueIDDiskCacheErrorRead:              "err_read",
					TagValueIDDiskCacheErrorDelete:            "err_delete",
					TagValueIDDiskCacheErrorReadNotConfigured: "err_read_not_configured",
					TagValueIDDiskCacheErrorCompressFailed:    "err_compress",
				}),
			}},
		},
		BuiltinMetricIDTimingErrors: {
			Name: "__timing_errors",
			Kind: MetricKindValue,
			Description: `Timing errors - sending data too early or too late.
Set by either agent or aggregator, depending on status.`,
			Tags: []MetricMetaTag{{
				Description: "status",
				ValueComments: convertToValueComments(map[int32]string{
					TagValueIDTimingFutureBucketRecent:              "clock_future_recent",
					TagValueIDTimingFutureBucketHistoric:            "clock_future_historic",
					TagValueIDTimingLateRecent:                      "late_recent",
					TagValueIDTimingLongWindowThrownAgent:           "out_of_window_agent",
					TagValueIDTimingLongWindowThrownAggregator:      "out_of_window_aggregator",
					TagValueIDTimingMissedSeconds:                   "missed_seconds",
					TagValueIDTimingLongWindowThrownAggregatorLater: "out_of_window_aggregator_later",
					TagValueIDTimingDiskOverflowThrownAgent:         "out_of_disk_space_agent",
				}),
			}, {
				Description: "-",
			}, {
				Description: "-",
			}, {
				Description: "-",
			}},
		},
		BuiltinMetricIDAgentReceivedBatchSize: {
			Name:        "__src_ingested_metric_batch_size",
			Kind:        MetricKindValue,
			Description: "Size in bytes of metric batches received by agent.\nCount is # of such batches.",
			Tags: []MetricMetaTag{{
				Description:   "format",
				ValueComments: convertToValueComments(packetFormatToValue),
			}, {
				Description: "status",
				ValueComments: convertToValueComments(map[int32]string{
					TagValueIDAgentReceiveStatusOK:    "ok",
					TagValueIDAgentReceiveStatusError: "error",
				}),
			}},
		},
		BuiltinMetricIDAggMapping: {
			Name:        "__agg_mapping_status",
			Kind:        MetricKindCounter,
			Description: "Status of mapping on aggregator side.",
			Tags: []MetricMetaTag{{
				Description: "-",
			}, {
				Description: "-",
			}, {
				Description: "-",
			}, {
				Description: "mapper",
				ValueComments: convertToValueComments(map[int32]string{
					TagValueIDAggMappingDolphinLegacy: "dolphin_legacy",
					TagValueIDAggMappingTags:          "client_pmc_legacy",
					TagValueIDAggMappingMetaMetrics:   "client_meta_metric",
					TagValueIDAggMappingJournalUpdate: "journal_update",
				}),
			}, {
				Description: "status",
				ValueComments: convertToValueComments(map[int32]string{
					TagValueIDAggMappingStatusOKCached:     "ok_cached",
					TagValueIDAggMappingStatusOKUncached:   "ok_uncached",
					TagValueIDAggMappingStatusErrUncached:  "err_uncached",
					TagValueIDAggMappingStatusNotFound:     "not_found",
					TagValueIDAggMappingStatusImmediateOK:  "ok_immediate",
					TagValueIDAggMappingStatusImmediateErr: "err_immediate",
					TagValueIDAggMappingStatusEnqueued:     "enqueued",
					TagValueIDAggMappingStatusDelayedOK:    "ok_delayed",
					TagValueIDAggMappingStatusDelayedErr:   "err_delayed",
				}),
			}},
		},
		BuiltinMetricIDAggInsertTimeReal: {
			Name:        "__agg_insert_time_real",
			Kind:        MetricKindValue,
			Description: "Time of aggregated bucket inserting into clickhouse took in this second.\nactual seconds inserted can be from the past.",
			Tags: []MetricMetaTag{{
				Description: "-",
			}, {
				Description: "-",
			}, {
				Description: "-",
			}, {
				Description:   "conveyor",
				ValueComments: convertToValueComments(conveyorToValue),
			}, {
				Description: "status",
				ValueComments: convertToValueComments(map[int32]string{
					TagValueIDInsertTimeOK:    "ok",
					TagValueIDInsertTimeError: "error",
				}),
			}, {
				Description: "http_status",
				Raw:         true,
			}, {
				Description: "clickhouse_exception",
				Raw:         true, // TODO - ValueComments with popular clickhouse exceptions
			}},
		},
		BuiltinMetricIDAgentHistoricQueueSize: {
			Name:        "__src_historic_queue_size_bytes",
			Kind:        MetricKindValue,
			Description: "Historic queue size in memory and on disk.\nDisk size increases when second is written, decreases when file is deleted.",
			Tags: []MetricMetaTag{{
				Description: "storage",
				ValueComments: convertToValueComments(map[int32]string{
					TagValueIDHistoricQueueMemory:     "memory",
					TagValueIDHistoricQueueDiskUnsent: "disk_unsent",
					TagValueIDHistoricQueueDiskSent:   "disk_sent",
				}),
			}, {
				Description: "-",
			}, {
				Description: "-",
			}, {
				Description: "-",
			}, {
				Description: "-",
			}},
		},
		BuiltinMetricIDAgentHistoricQueueSizeSum: {
			Name:        "__src_historic_queue_size_sum_bytes",
			Kind:        MetricKindValue,
			Description: "Historic queue size in memory and on disk, sum for shards sent to every shard.\nCan be compared with __src_historic_queue_size_bytes to find if subset of aggregators is inaccessible.",
			Tags: []MetricMetaTag{{
				Description: "storage",
				ValueComments: convertToValueComments(map[int32]string{
					TagValueIDHistoricQueueMemory:     "memory",
					TagValueIDHistoricQueueDiskUnsent: "disk_unsent",
					TagValueIDHistoricQueueDiskSent:   "disk_sent",
				}),
			}, {
				Description: "-",
			}, {
				Description: "-",
			}, {
				Description: "-",
			}, {
				Description: "-",
			}},
		},
		BuiltinMetricIDAggHistoricSecondsWaiting: {
			Name:        "__agg_historic_seconds_waiting",
			Kind:        MetricKindValue,
			Description: "Time difference of aggregated historic seconds waiting to be inserted via historic conveyor. Count is number of unique seconds waiting.",
			Tags: []MetricMetaTag{{
				Description: "-",
			}, {
				Description: "-",
			}, {
				Description: "-",
			}, {
				Description:   "aggregator_role",
				ValueComments: convertToValueComments(aggregatorRoleToValue),
			}},
		},
		BuiltinMetricIDAggInsertSizeReal: {
			Name:        "__agg_insert_size_real",
			Kind:        MetricKindValue,
			Description: "Size of aggregated bucket inserted into clickhouse in this second (actual seconds inserted can be from the past).",
			Tags: []MetricMetaTag{{
				Description: "-",
			}, {
				Description: "-",
			}, {
				Description: "-",
			}, {
				Description:   "conveyor",
				ValueComments: convertToValueComments(conveyorToValue),
			}, {
				Description: "status",
				ValueComments: convertToValueComments(map[int32]string{
					TagValueIDInsertTimeOK:    "ok",
					TagValueIDInsertTimeError: "error",
				}),
			}, {
				Description: "http_status",
				Raw:         true,
			}, {
				Description: "clickhouse_exception",
				Raw:         true, // TODO - ValueComments with popular clickhouse exceptions
			}},
		},
		BuiltinMetricIDAgentPerMetricSampleBudget: {
			Name:        "__src_per_metric_sample_budget_bytes",
			Kind:        MetricKindValue,
			Description: "Agent sampling budget per sampled metric, or remaining budget if none were sampled.",
			Tags: []MetricMetaTag{{
				Description: "status",
				ValueComments: convertToValueComments(map[int32]string{
					TagValueIDAgentFirstSampledMetricBudgetPerMetric: "per_metric",
					TagValueIDAgentFirstSampledMetricBudgetUnused:    "remaining",
				}),
			}},
		},
		BuiltinMetricIDAgentMapping: {
			Name:        "__src_mapping_time",
			Kind:        MetricKindValue,
			Description: "Time and status of mapping request.\nWritten by agent.",
			Tags: []MetricMetaTag{{
				Description: "mapper",
				ValueComments: convertToValueComments(map[int32]string{
					TagValueIDAggMappingDolphinLegacy: "dolphin_legacy",
					TagValueIDAggMappingTags:          "pmc_legacy",
					TagValueIDAggMappingMetaMetrics:   "meta_metric",
				}),
			}, {
				Description: "status",
				ValueComments: convertToValueComments(map[int32]string{
					TagValueIDAgentMappingStatusAllDead:   "error_all_dead",
					TagValueIDAgentMappingStatusOKFirst:   "ok_first",
					TagValueIDAgentMappingStatusOKSecond:  "ok_second",
					TagValueIDAgentMappingStatusErrSingle: "error_single_alive",
					TagValueIDAgentMappingStatusErrBoth:   "error_both_alive",
				}),
			}},
		},
		BuiltinMetricIDAgentReceivedPacketSize: {
			Name:        "__src_ingested_packet_size",
			Kind:        MetricKindValue,
			Description: "Size in bytes of packets received by agent. Also count is # of received packets.",
			Tags: []MetricMetaTag{{
				Description:   "format",
				ValueComments: convertToValueComments(packetFormatToValue),
			}, {
				Description: "status",
				ValueComments: convertToValueComments(map[int32]string{
					TagValueIDAgentReceiveStatusOK:    "ok",
					TagValueIDAgentReceiveStatusError: "error",
				}),
			}},
		},
		BuiltinMetricIDAgentUDPReceiveBufferSize: {
			Name:        BuiltinMetricNameAgentUDPReceiveBufferSize,
			Kind:        MetricKindValue,
			Resolution:  60,
			Description: "Size in bytes of agent UDP receive buffer.",
		},
		BuiltinMetricIDAggMappingCreated: {
			Name: BuiltinMetricNameAggMappingCreated,
			Kind: MetricKindValue,
			Description: `Status of mapping string tags to integer values.
Value is actual integer value created (by incrementing global counter).
Set by aggregator.`,
			StringTopDescription: "Tag Values",
			Tags: []MetricMetaTag{{
				Description: "-",
			}, {
				Description: "-",
			}, {
				Description: "-",
			}, {
				Description: "metric",
				IsMetric:    true,
			}, {
				Description: "status",
				ValueComments: convertToValueComments(map[int32]string{
					TagValueIDAggMappingCreatedStatusOK:                    "ok",
					TagValueIDAggMappingCreatedStatusCreated:               "created",
					TagValueIDAggMappingCreatedStatusFlood:                 "mapping_flood",
					TagValueIDAggMappingCreatedStatusErrorPMC:              "err_pmc",
					TagValueIDAggMappingCreatedStatusErrorInvariant:        "err_pmc_invariant",
					TagValueIDAggMappingCreatedStatusErrorNotAskedToCreate: "err_not_asked_to_create",
					TagValueIDAggMappingCreatedStatusErrorInvalidValue:     "err_invalid_value",
				}),
			}, {
				Description: "tag_id",
			}},
			PreKeyTagID: "4",
		},
		BuiltinMetricIDVersions: {
			Name:                 "__build_version",
			Kind:                 MetricKindCounter,
			Description:          "Build Version (commit) of statshouse components.",
			StringTopDescription: "Build Commit",
			Resolution:           60,
			Tags: []MetricMetaTag{{
				Description: "-",
			}, {
				Description:   "component",
				ValueComments: convertToValueComments(componentToValue),
			}, {
				Description: "commit_date",
				Raw:         true,
			}, {
				Description: "commit_timestamp",
				RawKind:     "timestamp",
			}, {
				Description: "commit_hash",
				RawKind:     "hex",
			}, {
				Description: "-",
			}},
		},
		BuiltinMetricIDBadges: {
			Name:        BuiltinMetricNameBadges,
			Kind:        MetricKindValue,
			Description: "System metric used to display UI badges above plot. Stores stripped copy of some other builtin metrics.",
			Resolution:  5,
			Tags: []MetricMetaTag{{
				Description: "badge",
				ValueComments: convertToValueComments(map[int32]string{
					TagValueIDBadgeAgentSamplingFactor: "agent_sampling_factor",
					TagValueIDBadgeAggSamplingFactor:   "aggregator_sampling_factor",
					TagValueIDBadgeIngestionErrors:     "ingestion_errors",
					TagValueIDBadgeIngestionWarnings:   "ingestion_warnings",
					TagValueIDBadgeAggMappingErrors:    "mapping_errors",
					TagValueIDBadgeContributors:        "contributors",
				}),
			}, {
				Description: "metric",
				IsMetric:    true,
			}},
			PreKeyTagID: "2",
		},
		BuiltinMetricIDAutoConfig: {
			Name: "__autoconfig",
			Kind: MetricKindCounter,
			Description: `Status of agent getConfig RPC message, used to configure sharding on agents.
Set by aggregator, max host shows actual host of agent who connected.
Ingress proxies first proxy request (to record host and IP of agent), then replace response with their own addresses.'`,
			Tags: []MetricMetaTag{{
				Description: "-",
			}, {
				Description: "-",
			}, {
				Description: "-",
			}, {
				Description: "status",
				ValueComments: convertToValueComments(map[int32]string{
					TagValueIDAutoConfigOK:             "ok_config",
					TagValueIDAutoConfigErrorSend:      "err_send",
					TagValueIDAutoConfigErrorKeepAlive: "err_keep_alive",
					TagValueIDAutoConfigWrongCluster:   "err_config_cluster",
				}),
			}, {
				Description: "shard_replica",
				Raw:         true,
			}, {
				Description: "total_shard_replicas",
				Raw:         true,
			}},
		},
		BuiltinMetricIDJournalVersions: {
			Name:                 "__metric_journal_version",
			Kind:                 MetricKindCounter,
			Description:          "Metadata journal version plus stable hash of journal state.",
			StringTopDescription: "Journal Hash",
			Resolution:           60,
			Tags: []MetricMetaTag{{
				Description:   "component",
				ValueComments: convertToValueComments(componentToValue),
			}, {
				Description: "-",
			}, {
				Description: "-",
			}, {
				Description: "-",
			}, {
				Description: "version",
				Raw:         true,
			}, {
				Description: "journal_hash",
				RawKind:     "hex",
			}},
		},
		BuiltinMetricIDPromScrapeTime: {
			Name:        BuiltinMetricNamePromScrapeTime,
			Kind:        MetricKindValue,
			Description: "Time of scraping prom metrics",
			Tags: []MetricMetaTag{
				{
					Description: "-",
				}, {
					Description: "job",
				}, {
					Description: "host", // Legacy, see comment in pushScrapeTimeMetric
				}, {
					Description: "port", // Legacy, see comment in pushScrapeTimeMetric
				}, {
					Description: "scrape_status",
					ValueComments: convertToValueComments(map[int32]string{
						TagValueIDScrapeError: "error",
						TagValueIDScrapeOK:    "ok",
					}),
				},
			},
		},
		BuiltinMetricIDUsageMemory: {
			Name:        BuiltinMetricNameUsageMemory,
			Kind:        MetricKindValue,
			Description: "Memory usage of statshouse components.",
			Resolution:  60,
			Tags: []MetricMetaTag{{
				Description:   "component",
				ValueComments: convertToValueComments(componentToValue),
			}},
		},
		BuiltinMetricIDUsageCPU: {
			Name:        BuiltinMetricNameUsageCPU,
			Kind:        MetricKindValue,
			Description: "CPU usage of statshouse components, CPU seconds per second.",
			Resolution:  60,
			Tags: []MetricMetaTag{{
				Description:   "component",
				ValueComments: convertToValueComments(componentToValue),
			}, {
				Description: "sys/user",
				ValueComments: convertToValueComments(map[int32]string{
					TagValueIDCPUUsageSys:  "sys",
					TagValueIDCPUUsageUser: "user"}),
			}},
		},
		BuiltinMetricIDHeartbeatVersion: {
			Name:                 BuiltinMetricNameHeartbeatVersion,
			Kind:                 MetricKindValue,
			Description:          "Heartbeat value is uptime",
			StringTopDescription: "Build Commit",
			Resolution:           60,
			Tags: []MetricMetaTag{{
				Description:   "component",
				ValueComments: convertToValueComments(componentToValue),
			}, {
				Description: "event_type",
				ValueComments: convertToValueComments(map[int32]string{
					TagValueIDHeartbeatEventStart:     "start",
					TagValueIDHeartbeatEventHeartbeat: "heartbeat"}),
			}, {
				Description: "-",
			}, {
				Description: "commit_hash",
				RawKind:     "hex",
			}, {
				Description: "commit_date",
				Raw:         true,
			}, {
				Description: "commit_timestamp",
				RawKind:     "timestamp",
			}, {
				Description: "host",
			}, {
				Description: "remote_ip",
				RawKind:     "ip",
			}},
		},
		BuiltinMetricIDHeartbeatArgs: createBuiltinMetricIDHeartbeatArgs("__heartbeat_args",
			"Commandline of statshouse components.\nIf too long, continued in __heartbeat_args2, __heartbeat_args3, __heartbeat_args4.\nHeartbeat value is uptime."),
		BuiltinMetricIDHeartbeatArgs2: createBuiltinMetricIDHeartbeatArgs("__heartbeat_args2",
			"Commandline of statshouse components.\nContinuation of __heartbeat_args.\nHeartbeat value is uptime."),
		BuiltinMetricIDHeartbeatArgs3: createBuiltinMetricIDHeartbeatArgs("__heartbeat_args3",
			"Commandline of statshouse components.\nContinuation of __heartbeat_args.\nHeartbeat value is uptime."),
		BuiltinMetricIDHeartbeatArgs4: createBuiltinMetricIDHeartbeatArgs("__heartbeat_args4",
			"Commandline of statshouse components.\nContinuation of __heartbeat_args.\nHeartbeat value is uptime."),
		BuiltinMetricIDGeneratorConstCounter: {
			Name:        "__fn_const_counter",
			Kind:        MetricKindCounter,
			Description: "Counter generated on the fly by constant function",
			Tags:        []MetricMetaTag{},
		},
		BuiltinMetricIDGeneratorSinCounter: {
			Name:        "__fn_sin_counter",
			Kind:        MetricKindCounter,
			Description: "Test counter generated on the fly by sine function",
			Tags:        []MetricMetaTag{},
		},
		BuiltinMetricIDAPIServiceTime: {
			Name:        BuiltinMetricNameAPIServiceTime,
			Kind:        MetricKindValue,
			Description: "Time to handle API query.",
			Tags: []MetricMetaTag{{
				Description: "endpoint",
			}, {
				Description: "protocol",
				ValueComments: convertToValueComments(map[int32]string{
					TagValueIDRPC:  "RPC",
					TagValueIDHTTP: "HTTP",
				}),
			}, {
				Description: "method",
			}, {
				Description: "data_format",
			}, {
				Description: "lane",
				Raw:         true,
				ValueComments: convertToValueComments(map[int32]string{
					TagValueIDAPILaneFastLightv2: "fastlight",
					TagValueIDAPILaneFastHeavyv2: "fastheavy",
					TagValueIDAPILaneSlowLightv2: "slowlight",
					TagValueIDAPILaneSlowHeavyv2: "slowheavy"}),
			}, {
				Description: "host",
			}, {
				Description: "token_name",
			}, {
				Description: "response_code",
				Raw:         true,
			}, {
				Description: "metric",
				IsMetric:    true,
			}},
		},
		BuiltinMetricIDAPIResponseTime: {
			Name:        BuiltinMetricNameAPIResponseTime,
			Kind:        MetricKindValue,
			Description: "Time to handle and respond to query by API",
			Tags: []MetricMetaTag{{
				Description: "endpoint",
			}, {
				Description: "protocol",
				ValueComments: convertToValueComments(map[int32]string{
					TagValueIDRPC:  "RPC",
					TagValueIDHTTP: "HTTP",
				}),
			}, {
				Description: "method",
			}, {
				Description: "data_format",
			}, {
				Description: "lane",
				Raw:         true,
				ValueComments: convertToValueComments(map[int32]string{
					TagValueIDAPILaneFastLightv2: "fastlight",
					TagValueIDAPILaneFastHeavyv2: "fastheavy",
					TagValueIDAPILaneSlowLightv2: "slowlight",
					TagValueIDAPILaneSlowHeavyv2: "slowheavy"}),
			}, {
				Description: "host",
			}, {
				Description: "token_name",
			}, {
				Description: "response_code",
				Raw:         true,
			}, {
				Description: "metric",
				IsMetric:    true,
			}},
		},
		BuiltinMetricIDPromQLEngineTime: {
			Name:        BuiltinMetricNamePromQLEngineTime,
			Kind:        MetricKindValue,
			Description: "Time spent in PromQL engine",
			MetricType:  MetricNanosecond,
			Tags: []MetricMetaTag{{
				Name:        "host",
				Description: "API host",
			}, {
				Name:        "interval",
				Description: "Time interval requested",
				ValueComments: convertToValueComments(map[int32]string{
					1:  "1 second",
					2:  "5 minutes",
					3:  "15 minutes",
					4:  "1 hour",
					5:  "2 hours",
					6:  "6 hours",
					7:  "12 hours",
					8:  "1 day",
					9:  "2 days",
					10: "3 days",
					11: "1 week",
					12: "2 weeks",
					13: "1 month",
					14: "3 months",
					15: "6 months",
					16: "1 year",
					17: "2 years",
					18: "inf",
				}),
			}, {
				Name:        "points",
				Description: "Resulting number of points",
				ValueComments: convertToValueComments(map[int32]string{
					1:  "1",
					2:  "1K",
					3:  "2K",
					4:  "3K",
					5:  "4K",
					6:  "5K",
					7:  "6K",
					8:  "7K",
					9:  "8K",
					10: "inf",
				}),
			}, {
				Name:        "work",
				Description: "Type of work performed",
				ValueComments: convertToValueComments(map[int32]string{
					1: "query_parsing",
					2: "data_access",
					3: "data_processing",
				}),
			}},
		}, BuiltinMetricIDMetaServiceTime: { // TODO - harmonize
			Name:        BuiltinMetricNameMetaServiceTime,
			Kind:        MetricKindValue,
			Description: "Time to handle RPC query by meta.",
			Tags: []MetricMetaTag{{
				Description: "host",
			}, {
				Description: "method",
			}, {
				Description: "query_type",
			}, {
				Description: "status",
			}},
		},
		BuiltinMetricIDMetaClientWaits: { // TODO - harmonize
			Name:        BuiltinMetricNameMetaClientWaits,
			Kind:        MetricKindValue,
			Description: "Number of clients waiting journal updates",
			Tags: []MetricMetaTag{{
				Description: "host",
			}},
		},
		BuiltinMetricIDAPIBRS: { // TODO - harmonize
			Name:        BuiltinMetricNameAPIBRS,
			Kind:        MetricKindValue,
			Description: "Size of storage inside API of big response chunks",
			Tags: []MetricMetaTag{{
				Description: "host",
			}},
		},
		BuiltinMetricIDAPISelectBytes: {
			Name: BuiltinMetricNameAPISelectBytes,
			Kind: MetricKindValue,
			// TODO replace with logs
			StringTopDescription: "error",
			Description:          "Number of bytes was handled by ClickHouse SELECT query",
			Tags: []MetricMetaTag{{
				Description: "query type",
			}},
		},
		BuiltinMetricIDAPISelectRows: {
			Name: BuiltinMetricNameAPISelectRows,
			Kind: MetricKindValue,
			// TODO replace with logs
			StringTopDescription: "error",
			Description:          "Number of rows was handled by ClickHouse SELECT query",
			Tags: []MetricMetaTag{{
				Description: "query type",
			}},
		},
		BuiltinMetricIDAPISelectDuration: {
			Name:        BuiltinMetricNameAPISelectDuration,
			Kind:        MetricKindValue,
			Description: "Duration of clickhouse query",
			Tags: []MetricMetaTag{
				{
					Description: "query type",
				},
				{
					Description: "metric",
					IsMetric:    true,
				},
				{
					Description: "table",
				},
				{
					Description: "kind",
				},
				{
					Description: "status",
				},
				{
					Description: "token-short",
				},
				{
					Description: "token-long",
				},
			},
		},
		BuiltinMetricIDAPISourceSelectRows: {
			Name:        BuiltinMetricNameAPISourceSelectRows,
			Kind:        MetricKindValue,
			Description: "Value of this metric number of rows was selected from DB or cache",
			Tags: []MetricMetaTag{
				{
					Description: "source type",
				},
				{
					Description: "metric",
					IsMetric:    true,
				},
				{
					Description: "table",
				},
				{
					Description: "kind",
				},
			},
		},
		BuiltinMetricIDBudgetUnknownMetric: {
			Name:        BuiltinMetricNameBudgetUnknownMetric,
			Kind:        MetricKindCounter,
			Description: "Invisible metric used only for accounting budget to create mappings with metric not found",
			Tags:        []MetricMetaTag{},
		},
		BuiltinMetricIDBudgetHost: {
			Name:        BuiltinMetricNameBudgetHost,
			Kind:        MetricKindCounter,
			Description: "Invisible metric used only for accounting budget to create host mappings",
			Tags:        []MetricMetaTag{},
		},
		BuiltinMetricIDBudgetAggregatorHost: {
			Name:        BuiltinMetricNameBudgetAggregatorHost,
			Kind:        MetricKindCounter,
			Description: "Invisible metric used only for accounting budget to create host mappings of aggregators themselves",
			Tags:        []MetricMetaTag{},
		},
		BuiltinMetricIDAPIActiveQueries: {
			Name:        BuiltinMetricNameAPIActiveQueries,
			Kind:        MetricKindValue,
			Description: "Active queries to clickhouse by API.\nRequests are assigned to lanes by estimated processing time.",
			Tags: []MetricMetaTag{{
				Description: "-", // if we need another component
			}, {
				Description: "version",
			}, {
				Description: "lane",
				ValueComments: convertToValueComments(map[int32]string{
					TagValueIDAPILaneFastLight: "fastlight",
					TagValueIDAPILaneFastHeavy: "fastheavy",
					TagValueIDAPILaneSlowLight: "slowlight",
					TagValueIDAPILaneSlowHeavy: "slowheavy"}),
			}, {
				Description: "host",
			}},
		},
		BuiltinMetricIDRPCRequests: {
			Name:        "__rpc_request_size",
			Kind:        MetricKindValue,
			Description: "Size of RPC request bodies.\nFor ingress proxy, key_id can be used to identify senders.",
			Tags: []MetricMetaTag{{
				Description:   "component",
				ValueComments: convertToValueComments(componentToValue),
			}, {
				Description: "tag",
				RawKind:     "hex",
				ValueComments: convertToValueComments(map[int32]string{
					0x28bea524: "statshouse.autoCreate",
					0x4285ff57: "statshouse.getConfig2",
					0x42855554: "statshouse.getMetrics3",
					0x4285ff56: "statshouse.getTagMapping2",
					0x75a7f68e: "statshouse.getTagMappingBootstrap",
					0x41df72a3: "statshouse.getTargets2",
					0x4285ff53: "statshouse.sendKeepAlive2",
					0x44575940: "statshouse.sendSourceBucket2",
					0x4285ff58: "statshouse.testConnection2",
				}),
			}, {
				Description: "status",
				ValueComments: convertToValueComments(map[int32]string{
					TagValueIDRPCRequestsStatusOK:          "ok",
					TagValueIDRPCRequestsStatusErrLocal:    "err_local",
					TagValueIDRPCRequestsStatusErrUpstream: "err_upstream",
					TagValueIDRPCRequestsStatusHijack:      "hijacked",
					TagValueIDRPCRequestsStatusNoHandler:   "err_no_handler"}),
			}, {
				Description: "-", // in the future - error code
			}, {
				Description: "-", // in the future - something
			}, {
				Description: "key_id", // this is unrelated to metric keys, this is ingress key ID
				RawKind:     "hex",
			}, {
				Description: "host", // filled by aggregator for ingress proxy
			}},
		},
		BuiltinMetricIDContributorsLog: {
			Name: "__contributors_log",
			Kind: MetricKindValue,
			Description: `Used to invalidate API caches.
Timestamps of all inserted seconds per second are recorded here in key1.
Value is delta between second value and time it was inserted.
To see which seconds change when, use __contributors_log_rev`,
			Tags: []MetricMetaTag{{
				Description: "timestamp",
				RawKind:     "timestamp",
			}},
		},
		BuiltinMetricIDContributorsLogRev: {
			Name: "__contributors_log_rev",
			Kind: MetricKindValue,
			Description: `Reverse index of __contributors_log, used to invalidate API caches.
key1 is UNIX timestamp of second when this second was changed.
Value is delta between second value and time it was inserted.`,
			Tags: []MetricMetaTag{{
				Description: "insert_timestamp",
				RawKind:     "timestamp",
			}},
		},
		BuiltinMetricIDGeneratorGapsCounter: {
			Name:        "__fn_gaps_counter",
			Kind:        MetricKindCounter,
			Description: "Test counter with constant value, but with multiple gaps",
			Tags:        []MetricMetaTag{},
		},
		BuiltinMetricIDGroupSizeBeforeSampling: {
			Name:        "__group_size_before_sampling",
			Kind:        MetricKindValue,
			Description: "Group size before sampling, bytes.",
			Tags: []MetricMetaTag{{
				Description:   "component",
				ValueComments: convertToValueComments(componentToValue),
			}, {
				Description: "group",
				Raw:         true,
			}, {
				Description: "status",
				ValueComments: convertToValueComments(map[int32]string{
					TagValueIDGroupSizeSamplingFit:     "fit",
					TagValueIDGroupSizeSamplingSampled: "sampled",
				}),
			}},
		},
		BuiltinMetricIDGroupSizeAfterSampling: {
			Name:        "__group_size_after_sampling",
			Kind:        MetricKindValue,
			Description: "Group size after sampling, bytes.",
			Tags: []MetricMetaTag{{
				Description:   "component",
				ValueComments: convertToValueComments(componentToValue),
			}, {
				Description: "group",
				Raw:         true,
			}, {
				Description: "status",
				ValueComments: convertToValueComments(map[int32]string{
					TagValueIDGroupSizeSamplingFit:     "fit",
					TagValueIDGroupSizeSamplingSampled: "sampled",
				}),
			}},
		},
		BuiltinMetricIDSystemMetricScrapeDuration: {
			Name:        BuiltinMetricNameSystemMetricScrapeDuration,
			Kind:        MetricKindValue,
			Description: "System metrics scrape duration in seconds",
			Tags: []MetricMetaTag{{
				Description: "collector",
				ValueComments: convertToValueComments(map[int32]string{
					TagValueIDSystemMetricCPU:       "cpu",
					TagValueIDSystemMetricDisk:      "disk",
					TagValueIDSystemMetricMemory:    "memory",
					TagValueIDSystemMetricNet:       "net",
					TagValueIDSystemMetricPSI:       "psi",
					TagValueIDSystemMetricSocksStat: "socks",
					TagValueIDSystemMetricProtocols: "protocols",
					TagValueIDSystemMetricVMStat:    "vmstat",
					TagValueIDSystemMetricDMesgStat: "dmesg",
				}),
			}},
		},
		BuiltinMetricIDAggTimeDiff: {
			Name:        BuiltinMetricNameAggTimeDiff,
			Kind:        MetricKindValue,
			Resolution:  60,
			Description: "Aggregator time - agent time when start testConnection",
			Tags: []MetricMetaTag{{
				Description:   "component",
				ValueComments: convertToValueComments(componentToValue),
			}},
		},
		BuiltinMetricIDSrcTestConnection: {
			Name:        BuiltinMetricNameSrcTestConnection,
			Kind:        MetricKindValue,
			Resolution:  60,
			Description: "Duration of call test connection rpc method",
			Tags: []MetricMetaTag{{
				Description:   "component",
				ValueComments: convertToValueComments(componentToValue),
			}, {
				Description: "status",
				ValueComments: convertToValueComments(map[int32]string{
					TagOKConnection: "ok",
					TagOtherError:   "other",
					TagRPCError:     "rpc-error",
					TagNoConnection: "no-connection",
					TagTimeoutError: "timeout",
				}),
			}},
		},
		BuiltinMetricIDAPIMetricUsage: {
			Name:        BuiltinMetricNameAPIMetricUsage,
			Resolution:  60,
			Kind:        MetricKindCounter,
			Description: "Metric usage",
			Tags: []MetricMetaTag{
				{
					Description: "type",
					ValueComments: convertToValueComments(map[int32]string{
						TagValueIDRPC:  "RPC",
						TagValueIDHTTP: "http",
					}),
				},
				{
					Description: "user",
				},
				{
					Description: "metric",
					IsMetric:    true,
				},
			},
		},
		BuiltinMetricIDSrcSamplingMetricCount: {
			Name:        "__src_sampling_metric_count",
			Kind:        MetricKindValue,
			Description: `Metric count processed by sampler on agent.`,
			Tags: []MetricMetaTag{{
				Description:   "component",
				ValueComments: convertToValueComments(componentToValue),
			}},
		},
		BuiltinMetricIDAggSamplingMetricCount: {
			Name:        "__agg_sampling_metric_count",
			Kind:        MetricKindValue,
			Description: `Metric count processed by sampler on aggregator.`,
			Tags: []MetricMetaTag{{
				Description:   "conveyor",
				ValueComments: convertToValueComments(conveyorToValue),
			}},
		},
		BuiltinMetricIDSrcSamplingSizeBytes: {
			Name:        "__src_sampling_size_bytes",
			Kind:        MetricKindValue,
			MetricType:  MetricByte,
			Description: `Size in bytes processed by sampler on agent.`,
			Tags: []MetricMetaTag{{
				Description:   "component",
				ValueComments: convertToValueComments(componentToValue),
			}, {
				Description: "sampling_decision",
				ValueComments: convertToValueComments(map[int32]string{
					TagValueIDSamplingDecisionKeep:    "keep",
					TagValueIDSamplingDecisionDiscard: "discard",
				}),
			}, {
				Description: "namespace",
				IsNamespace: true,
				ValueComments: convertToValueComments(map[int32]string{
					BuiltinNamespaceIDDefault: "default",
					BuiltinNamespaceIDMissing: "missing",
				}),
			}, {
				Description: "group",
				IsGroup:     true,
				ValueComments: convertToValueComments(map[int32]string{
					BuiltinGroupIDDefault: "default",
					BuiltinGroupIDBuiltin: "builtin",
					BuiltinGroupIDHost:    "host",
					BuiltinGroupIDMissing: "missing",
				}),
			}, {
				Description:   "metric_kind",
				ValueComments: convertToValueComments(insertKindToValue),
			}},
		},
		BuiltinMetricIDAggSamplingSizeBytes: {
			Name:        "__agg_sampling_size_bytes",
			Kind:        MetricKindValue,
			MetricType:  MetricByte,
			Description: `Size in bytes processed by sampler on aggregator.`,
			Tags: []MetricMetaTag{{
				Description:   "conveyor",
				ValueComments: convertToValueComments(conveyorToValue),
			}, {
				Description: "sampling_decision",
				ValueComments: convertToValueComments(map[int32]string{
					TagValueIDSamplingDecisionKeep:    "keep",
					TagValueIDSamplingDecisionDiscard: "discard",
				}),
			}, {
				Description: "namespace",
				IsNamespace: true,
				ValueComments: convertToValueComments(map[int32]string{
					BuiltinNamespaceIDDefault: "default",
					BuiltinNamespaceIDMissing: "missing",
				}),
			}, {
				Description: "group",
				IsGroup:     true,
				ValueComments: convertToValueComments(map[int32]string{
					BuiltinGroupIDDefault: "default",
					BuiltinGroupIDBuiltin: "builtin",
					BuiltinGroupIDHost:    "host",
					BuiltinGroupIDMissing: "missing",
				}),
			}, {
				Description:   "metric_kind",
				ValueComments: convertToValueComments(insertKindToValue),
			}},
		},
		BuiltinMetricIDSrcSamplingBudget: {
			Name:        "__src_sampling_budget",
			Kind:        MetricKindValue,
			MetricType:  MetricByte,
			Description: `Budget allocated on agent.`,
			Tags: []MetricMetaTag{{
				Description:   "component",
				ValueComments: convertToValueComments(componentToValue),
			}},
		},
		BuiltinMetricIDAggSamplingBudget: {
			Name:        "__agg_sampling_budget",
			Kind:        MetricKindValue,
			MetricType:  MetricByte,
			Description: `Budget allocated on aggregator.`,
			Tags: []MetricMetaTag{{
				Description:   "conveyor",
				ValueComments: convertToValueComments(conveyorToValue),
			}},
		},
		BuiltinMetricIDSrcSamplingGroupBudget: {
			Name:        "__src_sampling_group_budget",
			Kind:        MetricKindValue,
			MetricType:  MetricByte,
			Description: `Group budget allocated on agent.`,
			Tags: []MetricMetaTag{{
				Description:   "component",
				ValueComments: convertToValueComments(componentToValue),
			}, {
				Description: "namespace",
				IsNamespace: true,
				ValueComments: convertToValueComments(map[int32]string{
					BuiltinNamespaceIDDefault: "default",
					BuiltinNamespaceIDMissing: "missing",
				}),
			}, {
				Description: "group",
				IsGroup:     true,
				ValueComments: convertToValueComments(map[int32]string{
					BuiltinGroupIDDefault: "default",
					BuiltinGroupIDBuiltin: "builtin",
					BuiltinGroupIDHost:    "host",
					BuiltinGroupIDMissing: "missing",
				}),
			}},
		},
		BuiltinMetricIDAggSamplingGroupBudget: {
			Name:        "__agg_sampling_group_budget",
			Kind:        MetricKindValue,
			MetricType:  MetricByte,
			Description: `Group budget allocated on aggregator.`,
			Tags: []MetricMetaTag{{
				Description:   "conveyor",
				ValueComments: convertToValueComments(conveyorToValue),
			}, {
				Description: "namespace",
				IsNamespace: true,
				ValueComments: convertToValueComments(map[int32]string{
					BuiltinNamespaceIDDefault: "default",
					BuiltinNamespaceIDMissing: "missing",
				}),
			}, {
				Description: "group",
				IsGroup:     true,
				ValueComments: convertToValueComments(map[int32]string{
					BuiltinGroupIDDefault: "default",
					BuiltinGroupIDBuiltin: "builtin",
					BuiltinGroupIDHost:    "host",
					BuiltinGroupIDMissing: "missing",
				}),
			}},
		},
		BuiltinMetricIDUIErrors: {
			Name:                 "__ui_errors",
			Kind:                 MetricKindValue,
			Description:          `Errors on the frontend.`,
			StringTopDescription: "error_string",
			Tags: []MetricMetaTag{
				{Description: "environment"}, {}, {}, {}, {}, {}, {}, {}, {}, {}, {}, {}, {}, {}, {}, {}},
		},
		BuiltinMetricIDStatsHouseErrors: {
			Name:        BuiltinMetricNameStatsHouseErrors,
			Kind:        MetricKindCounter,
			Description: `Always empty metric because SH don't have errors'`,
			Tags: []MetricMetaTag{
				{Description: "environment"}, {
					Description: "error_type",
					Raw:         true,
					ValueComments: convertToValueComments(map[int32]string{
						TagValueIDDMESGParseError: "dmesg_parse",
					}),
				}, {}, {}, {}, {}, {}, {}, {}, {}, {}, {}, {}, {}, {}, {}},
		},
		BuiltinMetricIDAPICacheHit: {
			Name:        BuiltinMetricNameAPICacheHit,
			Kind:        MetricKindValue,
			Description: `API cache hit rate`,
			Tags: []MetricMetaTag{
				{Description: "environment"}, {
					Description: "source",
				}, {
					Description: "metric",
					IsMetric:    true,
					Raw:         true,
				}, {
					Description: "table",
				}, {
					Description: "kind",
				}, {}, {}, {}, {}, {}, {}, {}, {}, {}, {}, {}},
		},
	}

	builtinMetricsInvisible = map[int32]bool{
		BuiltinMetricIDBudgetHost:           true,
		BuiltinMetricIDBudgetAggregatorHost: true,
		BuiltinMetricIDBudgetUnknownMetric:  true,
	}

	// API and metadata sends this metrics via local statshouse instance
	builtinMetricsAllowedToReceive = map[int32]bool{
		BuiltinMetricIDTimingErrors:               true,
		BuiltinMetricIDPromScrapeTime:             true,
		BuiltinMetricIDAPIBRS:                     true,
		BuiltinMetricIDAPIServiceTime:             true,
		BuiltinMetricIDAPIResponseTime:            true,
		BuiltinMetricIDUsageMemory:                true,
		BuiltinMetricIDUsageCPU:                   true,
		BuiltinMetricIDAPIActiveQueries:           true,
		BuiltinMetricIDAPISelectRows:              true,
		BuiltinMetricIDAPISelectBytes:             true,
		BuiltinMetricIDAPISelectDuration:          true,
		BuiltinMetricIDSystemMetricScrapeDuration: true,
		BuiltinMetricIDMetaServiceTime:            true,
		BuiltinMetricIDMetaClientWaits:            true,
		BuiltinMetricIDAPIMetricUsage:             true,
		BuiltinMetricIDHeartbeatVersion:           true,
		BuiltinMetricIDUIErrors:                   true,
		BuiltinMetricIDStatsHouseErrors:           true,
		BuiltinMetricIDPromQLEngineTime:           true,
	}

	builtinMetricsNoSamplingAgent = map[int32]bool{
		BuiltinMetricIDAgentMapping:            true,
		BuiltinMetricIDJournalVersions:         true,
		BuiltinMetricIDAgentReceivedPacketSize: true,
		BuiltinMetricIDAgentReceivedBatchSize:  true,
		BuiltinMetricIDHeartbeatVersion:        true,
		BuiltinMetricIDHeartbeatArgs:           true,
		BuiltinMetricIDHeartbeatArgs2:          true,
		BuiltinMetricIDHeartbeatArgs3:          true,
		BuiltinMetricIDHeartbeatArgs4:          true,
		BuiltinMetricIDAgentDiskCacheErrors:    true,
		BuiltinMetricIDTimingErrors:            true,
		BuiltinMetricIDUsageMemory:             true,
		BuiltinMetricIDUsageCPU:                true,

		BuiltinMetricIDCPUUsage:        true,
		BuiltinMetricIDMemUsage:        true,
		BuiltinMetricIDProcessCreated:  true,
		BuiltinMetricIDProcessRunning:  true,
		BuiltinMetricIDSystemUptime:    true,
		BuiltinMetricIDPSICPU:          true,
		BuiltinMetricIDPSIMem:          true,
		BuiltinMetricIDPSIIO:           true,
		BuiltinMetricIDNetBandwidth:    true,
		BuiltinMetricIDNetPacket:       true,
		BuiltinMetricIDNetError:        true,
		BuiltinMetricIDDiskUsage:       true,
		BuiltinMetricIDINodeUsage:      true,
		BuiltinMetricIDTCPSocketStatus: true,
		BuiltinMetricIDTCPSocketMemory: true,
		BuiltinMetricIDSocketMemory:    true,
		BuiltinMetricIDSocketUsed:      true,
		BuiltinMetricIDSoftIRQ:         true,
		BuiltinMetricIDIRQ:             true,
		BuiltinMetricIDContextSwitch:   true,
		BuiltinMetricIDWriteback:       true,
	}

	MetricsWithAgentEnvRouteArch = map[int32]bool{
		BuiltinMetricIDAgentDiskCacheErrors:       true,
		BuiltinMetricIDTimingErrors:               true,
		BuiltinMetricIDAgentMapping:               true,
		BuiltinMetricIDAutoConfig:                 true, // also passed through ingress proxies
		BuiltinMetricIDJournalVersions:            true,
		BuiltinMetricIDTLByteSizePerInflightType:  true,
		BuiltinMetricIDIngestionStatus:            true,
		BuiltinMetricIDAgentPerMetricSampleBudget: true,
		BuiltinMetricIDAgentReceivedBatchSize:     true,
		BuiltinMetricIDAgentReceivedPacketSize:    true,
		BuiltinMetricIDAggSizeCompressed:          true,
		BuiltinMetricIDAggSizeUncompressed:        true,
		BuiltinMetricIDAggBucketReceiveDelaySec:   true,
		BuiltinMetricIDAggBucketAggregateTimeSec:  true,
		BuiltinMetricIDAggAdditionsToEstimator:    true,
		BuiltinMetricIDAgentHistoricQueueSize:     true,
		BuiltinMetricIDVersions:                   true,
		BuiltinMetricIDAggKeepAlive:               true,
		BuiltinMetricIDAggMappingCreated:          true,
		BuiltinMetricIDUsageMemory:                true,
		BuiltinMetricIDUsageCPU:                   true,
		BuiltinMetricIDHeartbeatVersion:           true,
		BuiltinMetricIDHeartbeatArgs:              true,
		BuiltinMetricIDHeartbeatArgs2:             true,
		BuiltinMetricIDHeartbeatArgs3:             true,
		BuiltinMetricIDHeartbeatArgs4:             true,
		BuiltinMetricIDAgentUDPReceiveBufferSize:  true,
	}

	metricsWithoutAggregatorID = map[int32]bool{
		BuiltinMetricIDTLByteSizePerInflightType:  true,
		BuiltinMetricIDIngestionStatus:            true,
		BuiltinMetricIDAgentDiskCacheErrors:       true,
		BuiltinMetricIDAgentReceivedBatchSize:     true,
		BuiltinMetricIDAgentPerMetricSampleBudget: true,
		BuiltinMetricIDAgentMapping:               true,
		BuiltinMetricIDAgentReceivedPacketSize:    true,
		BuiltinMetricIDBadges:                     true,
		BuiltinMetricIDPromScrapeTime:             true,
		BuiltinMetricIDGeneratorConstCounter:      true,
		BuiltinMetricIDGeneratorSinCounter:        true,
		BuiltinMetricIDAPIBRS:                     true,
		BuiltinMetricIDAPISelectRows:              true,
		BuiltinMetricIDAPISelectBytes:             true,
		BuiltinMetricIDAPISelectDuration:          true,
		BuiltinMetricIDAPIServiceTime:             true,
		BuiltinMetricIDAPIResponseTime:            true,
		BuiltinMetricIDAPIActiveQueries:           true,
		BuiltinMetricIDBudgetHost:                 true,
		BuiltinMetricIDBudgetAggregatorHost:       true,
		BuiltinMetricIDSystemMetricScrapeDuration: true,
		BuiltinMetricIDAgentUDPReceiveBufferSize:  true,
		BuiltinMetricIDAPIMetricUsage:             true,
		BuiltinMetricIDSrcSamplingMetricCount:     true,
		BuiltinMetricIDSrcSamplingSizeBytes:       true,
		BuiltinMetricIDSrcSamplingBudget:          true,
		BuiltinMetricIDSrcSamplingGroupBudget:     true,
		BuiltinMetricIDUIErrors:                   true,
		BuiltinMetricIDStatsHouseErrors:           true,
		BuiltinMetricIDPromQLEngineTime:           true,
	}

	insertKindToValue = map[int32]string{
		TagValueIDSizeCounter:           "counter",
		TagValueIDSizeValue:             "value",
		TagValueIDSizeSingleValue:       "single_value", // used only by agent
		TagValueIDSizePercentiles:       "percentile",
		TagValueIDSizeUnique:            "unique",
		TagValueIDSizeStringTop:         "string_top",
		TagValueIDSizeSampleFactors:     "sample_factor",    // used only by agent
		TagValueIDSizeIngestionStatusOK: "ingestion_status", // used only by agent
		TagValueIDSizeBuiltIn:           "builtin",          // used only by aggregator
	}

	conveyorToValue = map[int32]string{
		TagValueIDConveyorRecent:   "recent",
		TagValueIDConveyorHistoric: "historic",
	}

	componentToValue = map[int32]string{
		TagValueIDComponentAgent:        "agent",
		TagValueIDComponentAggregator:   "aggregator",
		TagValueIDComponentIngressProxy: "ingress_proxy",
		TagValueIDComponentAPI:          "api",
	}

	packetFormatToValue = map[int32]string{
		TagValueIDPacketFormatLegacy:   "legacy",
		TagValueIDPacketFormatTL:       "tl",
		TagValueIDPacketFormatMsgPack:  "msgpack",
		TagValueIDPacketFormatJSON:     "json",
		TagValueIDPacketFormatProtobuf: "protobuf",
		TagValueIDPacketFormatRPC:      "rpc",
		TagValueIDPacketFormatEmpty:    "empty",
	}

	aggregatorRoleToValue = map[int32]string{
		TagValueIDAggregatorOriginal: "original",
		TagValueIDAggregatorSpare:    "spare",
	}

	routeToValue = map[int32]string{
		TagValueIDRouteDirect:       "direct",
		TagValueIDRouteIngressProxy: "ingress_proxy",
	}

	buildArchToValue = map[int32]string{
		TagValueIDBuildArchAMD64: "amd64",
		TagValueIDBuildArch386:   "386",
		TagValueIDBuildArchARM64: "arm64",
		TagValueIDBuildArchARM:   "arm",
	}
	// BuiltInGroupDefault can be overridden by journal, don't use directly
	BuiltInGroupDefault = map[int32]*MetricsGroup{
		BuiltinGroupIDDefault: {
			ID:     BuiltinGroupIDDefault,
			Name:   "__default",
			Weight: 1,
		},
		BuiltinGroupIDBuiltin: {
			ID:     BuiltinGroupIDBuiltin,
			Name:   "__builtin",
			Weight: 1,
		},
		BuiltinGroupIDHost: {
			ID:     BuiltinGroupIDHost,
			Name:   "__host",
			Weight: 1,
		},
	}
	// BuiltInNamespaceDefault can be overridden by journal, don't use directly
	BuiltInNamespaceDefault = map[int32]*NamespaceMeta{
		BuiltinNamespaceIDDefault: {
			ID:     BuiltinNamespaceIDDefault,
			Name:   "__default",
			Weight: 1,
		},
	}
)

func TagIDTagToTagID(tagIDTag int32) string {
	return tagIDTag2TagID[tagIDTag]
}

// 4 very similar metrics to record longer than allowed commandline arguments of statshouse components
func createBuiltinMetricIDHeartbeatArgs(name string, description string) *MetricMetaValue {
	return &MetricMetaValue{
		Name:                 name,
		Kind:                 MetricKindValue,
		Description:          description,
		StringTopDescription: "Arguments",
		Resolution:           60,
		Tags: []MetricMetaTag{{
			Description:   "component",
			ValueComments: convertToValueComments(componentToValue),
		}, {
			Description: "event_type",
			ValueComments: convertToValueComments(map[int32]string{
				TagValueIDHeartbeatEventStart:     "start",
				TagValueIDHeartbeatEventHeartbeat: "heartbeat"}),
		}, {
			Description: "arguments_hash",
			RawKind:     "hex",
		}, {
			Description: "commit_hash", // this is unrelated to metric keys, this is ingress key ID
			RawKind:     "hex",
		}, {
			Description: "commit_date",
			Raw:         true,
		}, {
			Description: "commit_timestamp",
			RawKind:     "timestamp",
		}, {
			Description: "host",
		}, {
			Description: "remote_ip",
			RawKind:     "ip",
		}, {
			Description: "arguments_length",
			RawKind:     "int",
		}},
	}
}

func init() {
	for _, g := range BuiltInGroupDefault {
		err := g.RestoreCachedInfo(true)
		if err != nil {
			log.Printf("error to RestoreCachedInfo of %v", *g)
		}
	}
	for _, n := range BuiltInNamespaceDefault {
		err := n.RestoreCachedInfo(true)
		if err != nil {
			log.Printf("error to RestoreCachedInfo of %v", *n)
		}
	}
	for k, v := range hostMetrics {
		v.Tags = append([]MetricMetaTag{{Name: "hostname"}}, v.Tags...)
		v.Resolution = 60
		v.GroupID = BuiltinGroupIDHost
		v.Group = BuiltInGroupDefault[BuiltinGroupIDHost]
		BuiltinMetrics[k] = v
		builtinMetricsAllowedToReceive[k] = true
		metricsWithoutAggregatorID[k] = true
	}
	for i := 0; i < MaxTags; i++ {
		name := strconv.Itoa(i)
		legacyName := legacyTagIDPrefix + name
		tagIDsLegacy = append(tagIDsLegacy, legacyName)
		tagIDs = append(tagIDs, name)
		tagIDToIndex[name] = i
		apiCompatTagID[name] = name
		apiCompatTagID[legacyName] = name
		tagIDTag2TagID[int32(i+TagIDShiftLegacy)] = legacyName
		tagIDTag2TagID[int32(i+TagIDShift)] = tagStringForUI + " " + strconv.Itoa(i) // for UI only
	}
	apiCompatTagID[legacyEnvTagName] = "0"
	apiCompatTagID[StringTopTagID] = StringTopTagID
	apiCompatTagID[LegacyStringTopTagID] = StringTopTagID
	tagIDTag2TagID[TagIDShiftLegacy-1] = StringTopTagID
	tagIDTag2TagID[TagIDShift-1] = tagStringForUI + " " + StringTopTagID // for UI only
	tagIDTag2TagID[TagIDShift-2] = tagStringForUI + " " + HostTagID      // for UI only

	BuiltinMetricByName = make(map[string]*MetricMetaValue, len(BuiltinMetrics))
	BuiltinMetricAllowedToReceive = make(map[string]*MetricMetaValue, len(BuiltinMetrics))
	for id, m := range BuiltinMetrics {
		m.MetricID = id
		if m.GroupID == 0 {
			m.GroupID = BuiltinGroupIDBuiltin
			m.Group = BuiltInGroupDefault[BuiltinGroupIDBuiltin]
		}
		m.Visible = !builtinMetricsInvisible[id]
		m.PreKeyFrom = math.MaxInt32 // allow writing, but not yet selecting
		m.Weight = 1

		BuiltinMetricByName[m.Name] = m

		if builtinMetricsAllowedToReceive[m.MetricID] {
			BuiltinMetricAllowedToReceive[m.Name] = m
		}
		if id == BuiltinMetricIDIngestionStatus || id == BuiltinMetricIDAggMappingCreated {
			m.Tags = append([]MetricMetaTag{{Description: "environment"}}, m.Tags...)
		} else {
			m.Tags = append([]MetricMetaTag{{Description: "-"}}, m.Tags...)
		}
		for len(m.Tags) < MaxTags {
			m.Tags = append(m.Tags, MetricMetaTag{Description: "-"})
		}
		if !metricsWithoutAggregatorID[id] {
			m.Tags[AggHostTag] = MetricMetaTag{Description: "aggregator_host"}
			m.Tags[AggShardTag] = MetricMetaTag{Description: "aggregator_shard", Raw: true}
			m.Tags[AggReplicaTag] = MetricMetaTag{Description: "aggregator_replica", Raw: true}
		}
		if _, ok := hostMetrics[id]; ok {
			m.Tags[0] = MetricMetaTag{Description: "env"}
			m.Tags[HostDCTag] = MetricMetaTag{Description: "dc"}
			m.Tags[HostGroupTag] = MetricMetaTag{Description: "group"}
			m.Tags[HostRegionTag] = MetricMetaTag{Description: "region"}

		}
		if MetricsWithAgentEnvRouteArch[id] {
			m.Tags[RouteTag] = MetricMetaTag{Description: "route", ValueComments: convertToValueComments(routeToValue)}
			m.Tags[AgentEnvTag] = MetricMetaTag{
				Description: "statshouse_env",
				ValueComments: convertToValueComments(map[int32]string{
					TagValueIDProduction: "statshouse.production",
					TagValueIDStaging:    "statshouse.staging",
				}),
			}
			m.Tags[BuildArchTag] = MetricMetaTag{
				Description:   "build_arch",
				ValueComments: convertToValueComments(buildArchToValue),
			}
		}

		for i, t := range m.Tags {
			if t.Description == "tag_id" {
				m.Tags[i].ValueComments = convertToValueComments(tagIDTag2TagID)
				m.Tags[i].Raw = true
				continue
			}
			if i == 0 { // env is not raw
				continue
			}
			if m.Tags[i].RawKind != "" {
				m.Tags[i].Raw = true
				continue
			}
			if m.Tags[i].Description == "-" && m.Tags[i].Name == "" {
				m.Tags[i].Raw = true
				continue
			}
			if m.Tags[i].IsMetric || m.Tags[i].ValueComments != nil {
				m.Tags[i].Raw = true
			}
			// Also some tags are simply marked with Raw:true above
		}
		_ = m.RestoreCachedInfo()
	}
}<|MERGE_RESOLUTION|>--- conflicted
+++ resolved
@@ -107,12 +107,8 @@
 	BuiltinMetricIDAggSamplingBudget          = -87
 	BuiltinMetricIDSrcSamplingGroupBudget     = -88
 	BuiltinMetricIDAggSamplingGroupBudget     = -89
-<<<<<<< HEAD
-	BuiltinMetricIDAPICacheHit                = -90
-
-=======
 	BuiltinMetricIDPromQLEngineTime           = -90
->>>>>>> 00f73b30
+	BuiltinMetricIDAPICacheHit                = -91
 	// [-1000..-2000] reserved by host system metrics
 	// [-10000..-12000] reserved by builtin dashboard
 
@@ -147,11 +143,8 @@
 	BuiltinMetricNameAggTimeDiff                = "__src_agg_time_diff"
 	BuiltinMetricNameHeartbeatVersion           = "__heartbeat_version"
 	BuiltinMetricNameStatsHouseErrors           = "__statshouse_errors"
-<<<<<<< HEAD
+	BuiltinMetricNamePromQLEngineTime           = "__promql_engine_time"
 	BuiltinMetricNameAPICacheHit                = "__api_cache_hit_rate"
-=======
-	BuiltinMetricNamePromQLEngineTime           = "__promql_engine_time"
->>>>>>> 00f73b30
 
 	TagValueIDBadgeAgentSamplingFactor = -1
 	TagValueIDBadgeAggSamplingFactor   = -10
