// Copyright 2025 V Kontakte LLC
//
// This Source Code Form is subject to the terms of the Mozilla Public
// License, v. 2.0. If a copy of the MPL was not distributed with this
// file, You can obtain one at https://mozilla.org/MPL/2.0/.

package metadata

import (
	"context"
	"errors"
	"fmt"
	"math"
	"sync"
	"time"

	"github.com/VKCOM/statshouse-go"
	"github.com/VKCOM/statshouse/internal/data_model"
	"github.com/VKCOM/statshouse/internal/data_model/gen2/tlmetadata"
	"github.com/VKCOM/statshouse/internal/data_model/gen2/tlstatshouse"
	"github.com/VKCOM/statshouse/internal/format"
	"github.com/VKCOM/statshouse/internal/vkgo/rpc"
)

const MaxBoostrapResponseSize = 1024 * 1024 // TODO move somewhere
const longPollTimeout = time.Hour
const mappingCacheSize = 100

type Handler struct {
	db *DBV2

	getJournalMx      sync.Mutex
	getJournalClients map[*rpc.HandlerContext]tlmetadata.GetJournalnew // by getJournalMx

	mappingCacheMx    sync.RWMutex
	mappingCircleList [mappingCacheSize]tlstatshouse.Mapping // by mappingCacheMx, ASC
	mappingHead       int                                    // by mappingCacheMx

	host string
	log  func(s string, args ...interface{})
}

func NewHandler(db *DBV2, host string, log func(s string, args ...interface{})) *Handler {
	h := &Handler{
		db:                db,
		getJournalClients: map[*rpc.HandlerContext]tlmetadata.GetJournalnew{},
<<<<<<< HEAD
		minVersion:        math.MaxInt64,
		mappingCacheMx:    sync.RWMutex{},
		mappingCircleList: [mappingCacheSize]tlstatshouse.Mapping{},
		mappingHead:       -1,
=======
>>>>>>> 01da0f0a
		log:               log,
		host:              host,
	}
	go func() {
		t := time.NewTimer(longPollTimeout)
		for {
			<-t.C
			h.broadcastCancel()
			t = time.NewTimer(longPollTimeout)
		}
	}()
<<<<<<< HEAD
	h.initStats()

	h.mappingCacheMx.Lock()
	defer h.mappingCacheMx.Unlock()
	h.bootStrapMappingCacheUnlocked(context.Background())
=======
	statshouse.StartRegularMeasurement(func(client *statshouse.Client) {
		h.getJournalMx.Lock()
		qLength := len(h.getJournalClients)
		h.getJournalMx.Unlock()
		client.Value(format.BuiltinMetricMetaMetaClientWaits.Name, statshouse.Tags{1: h.host}, float64(qLength))
	})
>>>>>>> 01da0f0a
	return h
}

func (h *Handler) CancelHijack(hctx *rpc.HandlerContext) {
	statshouse.Count("meta_cancel_hijack", statshouse.Tags{1: h.host}, 1)
	h.getJournalMx.Lock()
	defer h.getJournalMx.Unlock()
	delete(h.getJournalClients, hctx)
}

func (h *Handler) broadcastCancel() {
	h.getJournalMx.Lock()
	defer h.getJournalMx.Unlock()
	if len(h.getJournalClients) == 0 {
		return
	}
	for hctx, args := range h.getJournalClients {
		resp := tlmetadata.GetJournalResponsenew{CurrentVersion: args.From}
		var err error
		hctx.Response, err = args.WriteResult(hctx.Response, resp)
		hctx.SendHijackedResponse(err)
	}
	h.log("[info] broadcast empty response to %d long poll clients", len(h.getJournalClients))
	clear(h.getJournalClients)
}

func (h *Handler) broadcastJournal() {
	// for correctness, we read and update journal and waiting clients under a single lock
	h.getJournalMx.Lock()
<<<<<<< HEAD
	qLength := len(h.getJournalClients)
	minVersion := h.minVersion
	h.getJournalMx.Unlock()
	if qLength == 0 {
=======
	defer h.getJournalMx.Unlock()
	if len(h.getJournalClients) == 0 {
>>>>>>> 01da0f0a
		return
	}
	minVersion := int64(math.MaxInt64)
	for _, args := range h.getJournalClients {
		minVersion = min(minVersion, args.From)
	}
	ctx, cancel := context.WithTimeout(context.Background(), 2*time.Second)
<<<<<<< HEAD
	journalNew, err := h.db.JournalEvents(ctx, minVersion, 100)
	cancel()
=======
	defer cancel()
	journalNew, err := h.db.JournalEvents(ctx, minVersion, 100)
>>>>>>> 01da0f0a
	if err != nil {
		return
	}
	if len(journalNew) == 0 {
		return
	}
	clientGotResponseCount := 0
	for hctx, args := range h.getJournalClients {
		resp := tlmetadata.GetJournalResponsenew{
			CurrentVersion: journalNew[len(journalNew)-1].Version,
			Events:         journalNew,
		}
		for len(resp.Events) != 0 && resp.Events[0].Version <= args.From { // minVersion is almost the same, so this is not slow
			resp.Events = resp.Events[1:]
		}
		if len(resp.Events) == 0 {
			continue
		}
		delete(h.getJournalClients, hctx)
		hctx.Response, err = args.WriteResult(hctx.Response, resp)
		hctx.SendHijackedResponse(err)
		clientGotResponseCount++
	}
	if clientGotResponseCount > 0 {
		h.log("[info] client got response count: %d", clientGotResponseCount)
	}
}

func (h *Handler) RawGetJournal(ctx context.Context, hctx *rpc.HandlerContext) (string, error) {
	var args tlmetadata.GetJournalnew
	_, err := args.Read(hctx.Request)
	if err != nil {
		return "", fmt.Errorf("failed to deserialize metadata.getJournal request: %w", err)
	}
	// we need both speed and correctness here, so we first get events without lock,
	m, err := h.db.JournalEvents(ctx, args.From, args.Limit)
	if err != nil {
		return "", fmt.Errorf("failed to get metrics update: %w", err)
	}
	if len(m) > 0 {
		resp := tlmetadata.GetJournalResponsenew{
			CurrentVersion: m[len(m)-1].Version,
			Events:         m,
		}
		hctx.Response, err = args.WriteResult(hctx.Response, resp)
		return "", err
	}
	// but if we get 0, we must take lock and repeat getting events, to see if any appeared
	// while we were not holding lock
	h.getJournalMx.Lock()
	defer h.getJournalMx.Unlock()
	m, err = h.db.JournalEvents(ctx, args.From, args.Limit)
	if err != nil {
		return "", fmt.Errorf("failed to get metrics update: %w", err)
	}
	if len(m) > 0 {
		resp := tlmetadata.GetJournalResponsenew{
			CurrentVersion: m[len(m)-1].Version,
			Events:         m,
		}
		hctx.Response, err = args.WriteResult(hctx.Response, resp)
		return "", err
	}
	h.getJournalClients[hctx] = args
	return "", hctx.HijackResponse(h)
}

func (h *Handler) RawGetNewMappings(ctx context.Context, hctx *rpc.HandlerContext) (string, error) {
	var args tlmetadata.GetNewMappings
	_, err := args.Read(hctx.Request)
	if err != nil {
		return "", fmt.Errorf("failed to deserialize metadata.GetNewMappings request: %w", err)
	}

	m, ok := func() (m []tlstatshouse.Mapping, ok bool) {
		h.mappingCacheMx.RLock()
		defer h.mappingCacheMx.RUnlock()

		// Fallback to DB when cache is empty OR
		// Requested version is older than our oldest cached version
		if h.mappingHead == -1 || h.mappingCircleList[h.mappingHead].Value > args.From+1 {
			return
		}
		for i := 0; i < mappingCacheSize; i++ {
			ind := normalizeCircleIndex(h.mappingHead+i, mappingCacheSize)

			if h.mappingCircleList[ind].Value > args.From {
				if ind < h.mappingHead {
					m = append(m, h.mappingCircleList[ind:h.mappingHead]...)
					break
				}
				m = append(append(m, h.mappingCircleList[ind:]...), h.mappingCircleList[:h.mappingHead]...)
				break
			}
		}
		return m, true
	}()
	if !ok {
		m, err = h.db.GetNewMappings(ctx, args.From, args.Limit)
		if err != nil {
			return "", fmt.Errorf("failed to get mappings update: %w", err)
		}
	}
	if len(m) == 0 {
		hctx.Response, err = args.WriteResult(hctx.Response, tlmetadata.GetNewMappingsResponseNotExists{}.AsUnion())
		return "", err
	}
	hctx.Response, err = args.WriteResult(hctx.Response, tlmetadata.GetNewMappingsResponse0{
		CurrentVersion: m[len(m)-1].Value,
		Pairs:          m,
	}.AsUnion())
	return "", err
}

func (h *Handler) RawGetHistory(ctx context.Context, hctx *rpc.HandlerContext) (string, error) {
	var args tlmetadata.GetHistoryShortInfo
	_, err := args.Read(hctx.Request)
	if err != nil {
		return "", fmt.Errorf("failed to deserialize metadata.GetHistoryShortInfo request: %w", err)
	}
	resp, err := h.db.GetHistoryShort(ctx, args.Id)
	if err != nil {
		return "", err
	}
	hctx.Response, err = args.WriteResult(hctx.Response, resp)
	return "", err
}

func (h *Handler) RawGetEntity(ctx context.Context, hctx *rpc.HandlerContext) (string, error) {
	var args tlmetadata.GetEntity
	_, err := args.Read(hctx.Request)
	if err != nil {
		return "", fmt.Errorf("failed to deserialize metadata.GetEntity request: %w", err)
	}
	e, err := h.db.GetEntityVersioned(ctx, args.Id, args.Version)
	if err != nil {
		return "", err
	}
	hctx.Response, err = args.WriteResult(hctx.Response, e)
	return "ok", err

}

func (h *Handler) RawEditEntity(ctx context.Context, hctx *rpc.HandlerContext) (string, error) {
	var args tlmetadata.EditEntitynew
	if err := checkLimit(hctx.Request); err != nil {
		return "request_limit", err
	}
	_, err := args.Read(hctx.Request)
	if err != nil {
		return "", fmt.Errorf("failed to deserialize metadata.editMetricEvent request: %w", err)
	}
	event, err := h.db.SaveEntity(ctx, args.Event.Name, args.Event.Id, args.Event.Version, args.Event.Data, args.IsSetCreate(), args.IsSetDelete(), args.Event.EventType, args.Event.Metadata)
	if errors.Is(err, errInvalidMetricVersion) {
		return "", data_model.ErrEntityInvalidVersion
	}
	if errors.Is(err, errMetricIsExist) {
		return "", data_model.ErrEntityExists
	}
	if err != nil {
		return "", fmt.Errorf("failed to create event: %w", err)
	}
	hctx.Response, err = args.WriteResult(hctx.Response, event)
	h.broadcastJournal()
	return "", err
}

func (h *Handler) RawGetMappingByValue(ctx context.Context, hctx *rpc.HandlerContext) (string, error) {
	var args tlmetadata.GetMapping
	_, err := args.Read(hctx.Request)
	if err != nil {
		return "", fmt.Errorf("failed to deserialize metadata.getMapping request: %w", err)
	}

	var mapping tlmetadata.GetMappingResponse
	var notExists bool
	if args.IsSetCreateIfAbsent() {
		mapping, err = h.db.GetOrCreateMapping(ctx, args.Metric, args.Key)
	} else {
		var id int32
		id, notExists, err = h.db.GetMappingByValue(ctx, args.Key)
		mapping = tlmetadata.GetMappingResponse0{Id: id}.AsUnion()
	}
	if err != nil {
		return "", err
	}
	if notExists {
		mapping = tlmetadata.GetMappingResponseKeyNotExists{}.AsUnion()
	}
	status := "load_mapping"
	if m, ok := mapping.AsCreated(); ok {
		status = "create_mapping"
		h.updateMappingCache(ctx, tlstatshouse.Mapping{Str: args.Key, Value: m.Id})
	}
	hctx.Response, err = args.WriteResult(hctx.Response, mapping)
	return status, err
}

// RawPutMapping Agent cache, Aggregator cache and Aggregator mapping replica DB will not know about changes!
func (h *Handler) RawPutMapping(ctx context.Context, hctx *rpc.HandlerContext) (string, error) {
	var args tlmetadata.PutMapping
	_, err := args.Read(hctx.Request)
	if err != nil {
		return "", fmt.Errorf("failed to deserialize metadata.putMappingEvent request: %w", err)
	}
	err = h.db.PutMapping(ctx, args.Keys, args.Value)
	if err != nil {
		return "", err
	}

	// force bootstrap
	h.updateMappingCache(ctx, tlstatshouse.Mapping{Value: math.MaxInt32})
	hctx.Response, err = args.WriteResult(hctx.Response, tlmetadata.PutMappingResponse{})
	return "", err
}

func (h *Handler) updateMappingCache(ctx context.Context, pair tlstatshouse.Mapping) {
	h.mappingCacheMx.Lock()
	defer h.mappingCacheMx.Unlock()

	if h.mappingHead == -1 {
		h.bootStrapMappingCacheUnlocked(ctx)
		return
	}
	tail := normalizeCircleIndex(h.mappingHead-1, mappingCacheSize)
	if h.mappingCircleList[tail].Value >= pair.Value {
		return
	}

	if h.mappingCircleList[tail].Value == pair.Value-1 {
		h.mappingCircleList[h.mappingHead] = pair
		h.mappingHead = normalizeCircleIndex(h.mappingHead+1, mappingCacheSize)
		return
	}
	h.bootStrapMappingCacheUnlocked(ctx)
}

func (h *Handler) bootStrapMappingCacheUnlocked(ctx context.Context) {
	mappings, err := h.db.GetLastNMappings(ctx, mappingCacheSize)
	if err != nil || len(mappings) != mappingCacheSize {
		h.mappingHead = -1
		h.log("[err] failed to bootstrap mapping cache: %v", err)
		return
	}
	copy(h.mappingCircleList[:], mappings)
	h.mappingHead = 0
}

func (h *Handler) RawGetMappingByID(ctx context.Context, hctx *rpc.HandlerContext) (string, error) {
	var args tlmetadata.GetInvertMapping
	_, err := args.Read(hctx.Request)
	if err != nil {
		return "", fmt.Errorf("failed to deserialize metadata.getInvertMapping request: %w", err)
	}
	k, isExists, err := h.db.GetMappingByID(ctx, args.Id)
	if err != nil {
		return "", err
	}

	var resp tlmetadata.GetInvertMappingResponse
	var status string
	if !isExists {
		resp = tlmetadata.GetInvertMappingResponseKeyNotExists{}.AsUnion()
		status = "key_not_exists"
	} else {
		resp = tlmetadata.GetInvertMappingResponse0{Key: k}.AsUnion()
		status = "get"
	}
	hctx.Response, err = args.WriteResult(hctx.Response, resp)
	return status, err
}

// resetFlood
func (h *Handler) RawResetFlood(ctx context.Context, hctx *rpc.HandlerContext) (string, error) {
	var args tlmetadata.ResetFlood
	_, err := args.Read(hctx.Request)
	if err != nil {
		return "", fmt.Errorf("failed to deserialize metadata.resetFlood request: %w", err)
	}

	_, _, err = h.db.ResetFlood(ctx, args.Metric, 0)

	if err != nil {
		return "", err
	}
	resp := tlmetadata.ResetFloodResponse{}
	hctx.Response, err = args.WriteResult(hctx.Response, resp)
	return "", err
}

func (h *Handler) ResetFlood2(ctx context.Context, args tlmetadata.ResetFlood2) (tlmetadata.ResetFloodResponse2, string, error) {
	before, after, err := h.db.ResetFlood(ctx, args.Metric, int64(args.Value))
	return tlmetadata.ResetFloodResponse2{BudgetBefore: int32(before), BudgetAfter: int32(after)}, args.Metric, err
}

func (h *Handler) GetTagMappingBootstrap(ctx context.Context, args tlmetadata.GetTagMappingBootstrap) (tlstatshouse.GetTagMappingBootstrapResult, string, error) {
	var ret tlstatshouse.GetTagMappingBootstrapResult

	totalSizeEstimate := 0
	boostrapDifferences := 0
	response, err := h.db.GetBootstrap(ctx)
	if err != nil {
		return tlstatshouse.GetTagMappingBootstrapResult{}, "", nil
	}
	for _, ma := range response.Mappings {
		k, isExists, err := h.db.GetMappingByID(ctx, ma.Value)
		if err != nil {
			return ret, "", err
		}
		if !isExists { // skip, no problem
			continue
		}
		if k != ma.Str { // skip, log some examples
			boostrapDifferences++
			if boostrapDifferences < 10 {
				h.log("[info] tag value %q from bootstrap is different from value in DB %q for ID %d", ma.Value, k, ma.Value)
			}
			continue
		}
		totalSizeEstimate += len(k) + 3 + 4 // 3 is pessimistic padding
		ret.Mappings = append(ret.Mappings, tlstatshouse.Mapping{
			Str:   k,
			Value: ma.Value,
		})
		if totalSizeEstimate > MaxBoostrapResponseSize {
			break
		}
	}
	h.log("[info] returning boostrap of %d mappings of ~size %d, %d differences found", len(ret.Mappings), totalSizeEstimate, boostrapDifferences)
	return ret, "get_bootstrap", nil
}

func (h *Handler) PutTagMappingBootstrap(ctx context.Context, args tlmetadata.PutTagMappingBootstrap) (tlstatshouse.PutTagMappingBootstrapResult, string, error) {
	count, err := h.db.PutBootstrap(ctx, args.Mappings)
	return tlstatshouse.PutTagMappingBootstrapResult{CountInserted: count}, "put_bootstrap", err
<<<<<<< HEAD
}

func filterResponse(ms []tlmetadata.Event, buffer []tlmetadata.Event, filter func(m tlmetadata.Event) bool) tlmetadata.GetJournalResponsenew {
	var currentVersion int64 = math.MinInt64
	result := tlmetadata.GetJournalResponsenew{}
	for _, m := range ms {
		if !filter(m) {
			continue
		}
		buffer = append(buffer, m)
		if currentVersion < m.Version {
			currentVersion = m.Version
		}
	}
	result.CurrentVersion = currentVersion
	result.Events = buffer
	return result
}

func normalizeCircleIndex(ind, len int) int {
	ind %= len
	if ind >= 0 {
		return ind
	}
	return len + ind
=======
>>>>>>> 01da0f0a
}<|MERGE_RESOLUTION|>--- conflicted
+++ resolved
@@ -44,13 +44,9 @@
 	h := &Handler{
 		db:                db,
 		getJournalClients: map[*rpc.HandlerContext]tlmetadata.GetJournalnew{},
-<<<<<<< HEAD
-		minVersion:        math.MaxInt64,
 		mappingCacheMx:    sync.RWMutex{},
 		mappingCircleList: [mappingCacheSize]tlstatshouse.Mapping{},
 		mappingHead:       -1,
-=======
->>>>>>> 01da0f0a
 		log:               log,
 		host:              host,
 	}
@@ -62,20 +58,16 @@
 			t = time.NewTimer(longPollTimeout)
 		}
 	}()
-<<<<<<< HEAD
-	h.initStats()
-
 	h.mappingCacheMx.Lock()
 	defer h.mappingCacheMx.Unlock()
 	h.bootStrapMappingCacheUnlocked(context.Background())
-=======
+
 	statshouse.StartRegularMeasurement(func(client *statshouse.Client) {
 		h.getJournalMx.Lock()
 		qLength := len(h.getJournalClients)
 		h.getJournalMx.Unlock()
 		client.Value(format.BuiltinMetricMetaMetaClientWaits.Name, statshouse.Tags{1: h.host}, float64(qLength))
 	})
->>>>>>> 01da0f0a
 	return h
 }
 
@@ -105,15 +97,8 @@
 func (h *Handler) broadcastJournal() {
 	// for correctness, we read and update journal and waiting clients under a single lock
 	h.getJournalMx.Lock()
-<<<<<<< HEAD
-	qLength := len(h.getJournalClients)
-	minVersion := h.minVersion
-	h.getJournalMx.Unlock()
-	if qLength == 0 {
-=======
 	defer h.getJournalMx.Unlock()
 	if len(h.getJournalClients) == 0 {
->>>>>>> 01da0f0a
 		return
 	}
 	minVersion := int64(math.MaxInt64)
@@ -121,13 +106,8 @@
 		minVersion = min(minVersion, args.From)
 	}
 	ctx, cancel := context.WithTimeout(context.Background(), 2*time.Second)
-<<<<<<< HEAD
-	journalNew, err := h.db.JournalEvents(ctx, minVersion, 100)
-	cancel()
-=======
 	defer cancel()
 	journalNew, err := h.db.JournalEvents(ctx, minVersion, 100)
->>>>>>> 01da0f0a
 	if err != nil {
 		return
 	}
@@ -463,24 +443,6 @@
 func (h *Handler) PutTagMappingBootstrap(ctx context.Context, args tlmetadata.PutTagMappingBootstrap) (tlstatshouse.PutTagMappingBootstrapResult, string, error) {
 	count, err := h.db.PutBootstrap(ctx, args.Mappings)
 	return tlstatshouse.PutTagMappingBootstrapResult{CountInserted: count}, "put_bootstrap", err
-<<<<<<< HEAD
-}
-
-func filterResponse(ms []tlmetadata.Event, buffer []tlmetadata.Event, filter func(m tlmetadata.Event) bool) tlmetadata.GetJournalResponsenew {
-	var currentVersion int64 = math.MinInt64
-	result := tlmetadata.GetJournalResponsenew{}
-	for _, m := range ms {
-		if !filter(m) {
-			continue
-		}
-		buffer = append(buffer, m)
-		if currentVersion < m.Version {
-			currentVersion = m.Version
-		}
-	}
-	result.CurrentVersion = currentVersion
-	result.Events = buffer
-	return result
 }
 
 func normalizeCircleIndex(ind, len int) int {
@@ -489,6 +451,4 @@
 		return ind
 	}
 	return len + ind
-=======
->>>>>>> 01da0f0a
 }