--- conflicted
+++ resolved
@@ -24,10 +24,6 @@
 )
 
 const MaxBoostrapResponseSize = 1024 * 1024 // TODO move somewhere
-<<<<<<< HEAD
-const longPollTimeout = time.Hour
-=======
->>>>>>> 3abd1dff
 const mappingCacheSize = 500
 
 type Handler struct {
@@ -44,14 +40,6 @@
 	mappingHead    int                                    // by mappingCacheMx
 	mappingTail    int                                    // by mappingCacheMx
 
-	getMappingMx      sync.Mutex
-	getMappingClients map[*rpc.HandlerContext]tlmetadata.GetNewMappings // by getMappingMx
-
-	mappingCacheMx sync.RWMutex
-	mappingCache   [mappingCacheSize]tlstatshouse.Mapping // by mappingCacheMx, ASC
-	mappingHead    int                                    // by mappingCacheMx
-	mappingTail    int                                    // by mappingCacheMx
-
 	host string
 	log  func(s string, args ...interface{})
 }
@@ -59,28 +47,12 @@
 func NewHandler(db *DBV2, host string, log func(s string, args ...interface{})) *Handler {
 	h := &Handler{
 		db:                db,
-<<<<<<< HEAD
-		getJournalClients: map[*rpc.HandlerContext]tlmetadata.GetJournalnew{},
-		getMappingClients: map[*rpc.HandlerContext]tlmetadata.GetNewMappings{},
-=======
 		getJournalClients: map[rpc.LongpollHandle]tlmetadata.GetJournalnew{},
 		getMappingClients: map[rpc.LongpollHandle]tlmetadata.GetNewMappings{},
->>>>>>> 3abd1dff
 		mappingCache:      [mappingCacheSize]tlstatshouse.Mapping{},
 		log:               log,
 		host:              host,
 	}
-<<<<<<< HEAD
-	go func() {
-		t := time.NewTimer(longPollTimeout)
-		for {
-			<-t.C
-			h.broadcastCancel()
-			t = time.NewTimer(longPollTimeout)
-		}
-	}()
-=======
->>>>>>> 3abd1dff
 	h.mappingCacheMx.Lock()
 	defer h.mappingCacheMx.Unlock()
 	h.bootStrapMappingCacheUnlocked(context.Background())
@@ -107,38 +79,6 @@
 func (h *Handler) CancelLongpoll(lh rpc.LongpollHandle) {
 	statshouse.Count("meta_cancel_hijack", statshouse.Tags{1: h.host, 2: "cancel"}, 1)
 	h.getJournalMx.Lock()
-<<<<<<< HEAD
-	delete(h.getJournalClients, hctx)
-	h.getJournalMx.Unlock()
-
-	h.getMappingMx.Lock()
-	delete(h.getMappingClients, hctx)
-	h.getMappingMx.Unlock()
-}
-
-func (h *Handler) broadcastCancel() {
-	func() {
-		h.getJournalMx.Lock()
-		defer h.getJournalMx.Unlock()
-		if len(h.getJournalClients) == 0 {
-			return
-		}
-		for hctx, args := range h.getJournalClients {
-			resp := tlmetadata.GetJournalResponsenew{CurrentVersion: args.From}
-			var err error
-			hctx.Response, err = args.WriteResult(hctx.Response, resp)
-			hctx.SendHijackedResponse(err)
-		}
-		h.log("[info] broadcast empty journal response to %d long poll clients", len(h.getJournalClients))
-		clear(h.getJournalClients)
-	}()
-	func() {
-		h.getMappingMx.Lock()
-		defer h.getMappingMx.Unlock()
-		if len(h.getMappingClients) == 0 {
-			return
-		}
-=======
 	defer h.getJournalMx.Unlock()
 	delete(h.getJournalClients, lh)
 	h.getJournalMx.Unlock()
@@ -172,25 +112,10 @@
 		}
 		delete(h.getMappingClients, lh)
 
->>>>>>> 3abd1dff
 		h.mappingCacheMx.RLock()
 		lastVersion := h.mappingCache[h.mappingTail].Value
 		h.mappingCacheMx.RUnlock()
 
-<<<<<<< HEAD
-		for hctx, args := range h.getMappingClients {
-			resp := tlmetadata.GetNewMappingsResponse{
-				CurrentVersion: args.From,
-				LastVersion:    lastVersion,
-			}
-			var err error
-			hctx.Response, err = args.WriteResult(hctx.Response, resp)
-			hctx.SendHijackedResponse(err)
-		}
-		h.log("[info] broadcast empty mapping response to %d long poll clients", len(h.getMappingClients))
-		clear(h.getMappingClients)
-	}()
-=======
 		resp := tlmetadata.GetNewMappingsResponse{
 			CurrentVersion: args.From,
 			LastVersion:    lastVersion,
@@ -210,7 +135,6 @@
 		return rpc.ErrLongpollNoEmptyResponse
 	}
 	return nil
->>>>>>> 3abd1dff
 }
 
 func (h *Handler) broadcastJournal() {
@@ -288,11 +212,7 @@
 		return
 	}
 	clientGotResponseCount := 0
-<<<<<<< HEAD
-	for hctx, args := range h.getMappingClients {
-=======
 	for lh, args := range h.getMappingClients {
->>>>>>> 3abd1dff
 		resp := tlmetadata.GetNewMappingsResponse{
 			CurrentVersion: m[len(m)-1].Value,
 			LastVersion:    lastVersion,
@@ -304,17 +224,11 @@
 		if len(resp.Pairs) == 0 {
 			continue
 		}
-<<<<<<< HEAD
-		delete(h.getMappingClients, hctx)
-		hctx.Response, err = args.WriteResult(hctx.Response, resp)
-		hctx.SendHijackedResponse(err)
-=======
 		delete(h.getMappingClients, lh)
 		if hctx, _ := lh.FinishLongpoll(); hctx != nil {
 			hctx.Response, err = args.WriteResult(hctx.Response, resp)
 			hctx.SendLongpollResponse(err)
 		}
->>>>>>> 3abd1dff
 		clientGotResponseCount++
 	}
 	if clientGotResponseCount > 0 {
@@ -434,68 +348,6 @@
 	return "", nil
 }
 
-func (h *Handler) RawGetNewMappings(ctx context.Context, hctx *rpc.HandlerContext) (string, error) {
-	var args tlmetadata.GetNewMappings
-	_, err := args.Read(hctx.Request)
-	if err != nil {
-		return "", fmt.Errorf("failed to deserialize metadata.GetNewMappings request: %w", err)
-	}
-	var lastV int32
-	var m []tlstatshouse.Mapping
-	getNew := func() error {
-		h.mappingCacheMx.RLock()
-		m = append(append(m[:0], h.mappingCache[h.mappingHead:]...), h.mappingCache[:h.mappingHead]...)
-		lastV = h.mappingCache[h.mappingTail].Value
-		minVersion := h.mappingCache[h.mappingHead].Value
-		cacheEnabled := h.mappingHead != h.mappingTail
-		h.mappingCacheMx.RUnlock()
-
-		if cacheEnabled && minVersion <= args.From+1 {
-			for len(m) != 0 && m[0].Value <= args.From {
-				m = m[1:]
-			}
-			return nil
-		}
-		m, lastV, err = h.db.GetNewMappings(ctx, args.From, args.Limit)
-		return err
-	}
-	if err = getNew(); err != nil {
-		return "", fmt.Errorf("failed to get metrics update: %w", err)
-	}
-	if len(m) > 0 {
-		resp := tlmetadata.GetNewMappingsResponse{
-			CurrentVersion: m[len(m)-1].Value,
-			LastVersion:    lastV,
-			Pairs:          m,
-		}
-		hctx.Response, err = args.WriteResult(hctx.Response, resp)
-		return "", err
-	}
-	if args.IsSetReturnIfEmpty() {
-		hctx.Response, err = args.WriteResult(hctx.Response, tlmetadata.GetNewMappingsResponse{CurrentVersion: args.From, LastVersion: lastV})
-		return "", err
-	}
-	// but if we get 0, we must take lock and repeat getting events, to see if any appeared
-	// while we were not holding lock
-	h.getMappingMx.Lock()
-	defer h.getMappingMx.Unlock() // HijackResponse must be under our lock
-	if err = getNew(); err != nil {
-		return "", fmt.Errorf("failed to get metrics update: %w", err)
-	}
-	if len(m) > 0 {
-		resp := tlmetadata.GetNewMappingsResponse{
-			CurrentVersion: m[len(m)-1].Value,
-			LastVersion:    lastV,
-			Pairs:          m,
-		}
-		hctx.Response, err = args.WriteResult(hctx.Response, resp)
-		return "", err
-	}
-
-	h.getMappingClients[hctx] = args
-	return "", hctx.HijackResponse(h)
-}
-
 func (h *Handler) RawGetHistory(ctx context.Context, hctx *rpc.HandlerContext) (string, error) {
 	var args tlmetadata.GetHistoryShortInfo
 	_, err := args.Read(hctx.Request)
