--- conflicted
+++ resolved
@@ -216,15 +216,6 @@
 	MetricsGroupInfo struct {
 		Group   format.MetricsGroup `json:"group"`
 		Metrics []string            `json:"metrics"`
-<<<<<<< HEAD
-	}
-
-	//easyjson:json
-	PromConfigInfo struct {
-		Config  string `json:"config"`
-		Version int64  `json:"version"`
-=======
->>>>>>> de1ce242
 	}
 
 	DashboardMetaInfo struct {
@@ -456,10 +447,7 @@
 		writeActiveQuieries(chV1, "1")
 		writeActiveQuieries(chV2, "2")
 	})
-<<<<<<< HEAD
-=======
 	h.promEngine = promql.NewEngine(h, h, h.location)
->>>>>>> de1ce242
 
 	return h, nil
 }
@@ -1163,6 +1151,11 @@
 	create := metric.MetricID == 0
 	var resp format.MetricMetaValue
 	var err error
+	if metric.GroupID != 0 {
+		if h.metricsStorage.GetGroup(metric.GroupID) != nil {
+			return format.MetricMetaValue{}, fmt.Errorf("invalid group id: %d", metric.GroupID)
+		}
+	}
 	if create {
 		if !ai.canEditMetric(true, metric, metric) {
 			return format.MetricMetaValue{}, httpErr(http.StatusForbidden, fmt.Errorf("can't create metric %q", metric.Name))
